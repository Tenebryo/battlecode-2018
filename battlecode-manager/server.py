#!/bin/python3
'''
This starts the socket server to which things connect to play the game
'''

import socketserver
import socket # pylint: disable=unused-import
import threading
import time
import random
import sys
import logging
import os.path
try:
    import ujson as json
except:
    import json
import battlecode as bc

NUM_PLAYERS = 4

PKEYS = {
    int(bc.Planet.Earth): {
        int(bc.Team.Red): 0,
        int(bc.Team.Blue): 1,
    },
    int(bc.Planet.Mars): {
        int(bc.Team.Red): 2,
        int(bc.Team.Blue): 3,
    }
}
def _key(p):
    p = p['player']
    return PKEYS[int(p.planet)][int(p.team)]

class Game(object): # pylint: disable=too-many-instance-attributes
    '''
    This function contains the game information, and is started at the begining
    of the process
    It handles talking to the rust engine, and sending data to the client.
    This class also processes the received data from the client, but the actual
    reception is done by the ReceiveHandler and socket server
    '''

    def __init__(self, game_map: bc.GameMap, logging_level=logging.DEBUG,
<<<<<<< HEAD
                 logging_file="server.log", time_pool=10000, time_additional=50):
=======
                 logging_file="server.log", time_pool=1000, time_additional=50,
                 terminal_viewer=False,
                 extra_delay=0):
        self.terminal_viewer = terminal_viewer
        self.extra_delay = extra_delay
>>>>>>> 69d52351

        self.time_pool = time_pool/1000.
        self.time_additional = time_additional/1000.
        logging.basicConfig(filename=logging_file, level=logging_level)
        '''
        Initialize Game object
        Args:
            num_players: Number of players
            state:       Start state of game (Note can be snapshot
        '''
        self.players = [] # Array containing the player ids
        # Dict taking player id and giving bool of log in
        self.player_logged = {}
        # Dict taking player id and giving amount of time left as float
        self.times = {}

        self.disconnected = False

        # Initialize the players
        for index in range(NUM_PLAYERS):
            new_id = random.randrange(65536)
            self.players.append({'id':new_id})
            self.players[-1]['player'] = bc.Player(bc.Team.Red if index % 2 == 0 else bc.Team.Blue, bc.Planet.Earth if index < 2 else bc.Planet.Mars)
            self.player_logged[new_id] = False
            self.times[new_id] = self.time_pool

        self.started = False
        self.game_over = False

        # Lock thread running player should hold
        self.current_player_index = 0
        self.turn_events = [threading.Event() for _  in range(len(self.players))]

        self.map = game_map

        self.manager = bc.GameController.new_manager(self.map)
        for player in self.players:
            player['start_message'] = self.manager.start_game(player['player']).to_json()
        self.viewer_messages = []
<<<<<<< HEAD
        manager_start_message = self.manager.initial_start_turn_message(int(1000 * self.time_pool))
=======
        manager_start_message = self.manager.initial_start_turn_message()
        self.manager_viewer_messages = []
        self.manager_viewer_messages.append(self.manager.manager_viewer_message())
>>>>>>> 69d52351
        self.last_message = manager_start_message.start_turn.to_json()
        self.viewer_messages.append(manager_start_message.viewer.to_json())
        self.initialized = 0

    def player_id2index(self, client_id):
        for i in range(len(self.players)):
            if self.players[i]['id'] ==client_id:
                return i
        raise Exception("Invalid id")

    @property
    def num_log_in(self):
        '''
        Returns the number of people who have been logged in
        '''
        total = 0
        for key in self.player_logged:
            if self.player_logged[key]:
                total += 1
        return total

    def verify_login(self, unpacked_data: str):
        '''
            This function verifies the login and then logins in the player code.
            Adds them to the game state

            Args:
                data: A socket that we received data from the client on
            Return:
                Boolean if login was successful
        '''

        client_id = int(unpacked_data['client_id'])

        # Check if they are in our list of clients
        if client_id not in [player['id'] for player in self.players]:
            return "Client id Mismatch"

        # Check if they logged in already
        if self.player_logged[client_id]:
            return "Already Logged In"

        self.player_logged[client_id] = True

        # Check if all the players are logged in and then start the game
        logging.info("Player logged in: %s", self.player_logged)
        if len(self.players) == self.num_log_in:
            self.start_game()
        return client_id

    def set_player_turn(self, player_index):
        self.current_player_index = player_index
        self.turn_events[player_index].set()

    def start_game(self):
        '''
        This code handles starting the game. Anything that is meant to be
        triggered when a game starts is stored here.
        '''

        if self.terminal_viewer and sys.platform != 'win32':
            # Clear the entire screen
            sys.stdout.write("\033[2J")

        # Init the player who starts and then tell everyone we started
        self.current_player_index = 0
        self.set_player_turn(self.current_player_index)
        self.started = True
        return



    def end_turn(self):
        '''
        This function handles the release of all locks and moving the player to
        the next turn. It also handles sleeping the docker instances.
        Args:
            client_id: The int of the client that this thread is related to
        '''

        if self.terminal_viewer:
            if sys.platform == 'win32':
                # Windows terminal only supports escape codes starting from Windows 10 in the 'Threshold 2' update.
                # So fall back to other commands to ensure compatibility
                os.system('cls')
            else:
                # Move the cursor to coordinate (0,0) on the screen.
                # Compared the clearing the entire screen, this reduces flicker.
                # See https://en.wikipedia.org/wiki/ANSI_escape_code
                sys.stdout.write("\033[0;0H")
                # os.system('clear')

            print('[rnd: {}] [rK: {}] [bK: {}]'.format(
                self.manager.round(),
                self.manager.manager_karbonite(bc.Team.Red),
                self.manager.manager_karbonite(bc.Team.Blue),
            ))
            self.manager.print_game_ansi()

            if sys.platform != 'win32':
                # Clear the screen from the cursor to the end of the screen.
                # Just in case some text has been left over there from earlier frames.
                sys.stdout.write("\033[J")
            for player in sorted(self.players, key=_key):
                p = player['player']
                print('-- [{}{}] --'.format('e' if p.planet == bc.Planet.Earth else 'm', 'b' if p.team == bc.Team.Red else 'r'))
                logs = player['logger'].logs.getvalue()[-1000:].splitlines()[-5:]
                for line in logs:
                    print(line)

        if self.extra_delay:
            import time
            time.sleep(self.extra_delay / 1000.)

        # Increment to the next player
        self.current_player_index = (self.current_player_index + 1) % len(self.players)
        self.set_player_turn(self.current_player_index)

    def get_viewer_messages(self):
        '''
        A generator for the viewer messages
        '''
        # TODO check this works with the way the engine works
        max_yield_item = 0
        while not self.game_over or max_yield_item != len(self.viewer_messages):
            if len(self.viewer_messages) > max_yield_item:
                new_max = len(self.viewer_messages)
                for i in range(max_yield_item, new_max):
                    yield self.viewer_messages[i]
                max_yield_item = new_max
            time.sleep(0.1)




    def start_turn(self, client_id: int):
        '''
        This is a blocking function that waits until it client_id's turn to
        start the game. It attempts to take the game lock and then checks to see
        if the client_id matches the next player id. If it does it returns and
        the player can start running.

        This also handles waking the docker instances to start computing
        '''

        logging.debug("Client %s: entered start turn", client_id)
        exit_well = False
        player_index = self.player_id2index(client_id)
        while not self.game_over:
            if self.turn_events[player_index].wait(timeout=0.1):
                self.turn_events[player_index].clear()
                assert(self.current_player_index == player_index)
                self.times[client_id] += self.time_additional
                return True

        return False




    def make_action(self, turn_message: bc.TurnMessage, client_id: int, diff_time: float):
        '''
        Take action data and give it to the engine
        Args:
            data: the data received from the stream

        '''
        # get the time left of the next player to go
        next_index = (self.player_id2index(client_id) + 1) % len(self.players)
        next_client_id = self.players[next_player_index]['id']
        projected_time_ms = int(1000 * (self.times[next_client_id] + self.time_additional))

        # interact with the engine
        application = self.manager.apply_turn(turn_message, projected_time_ms)
        self.last_message = application.start_turn.to_json()
        self.viewer_messages.append(application.viewer.to_json())
        self.manager_viewer_messages.append(self.manager.manager_viewer_message())
        self.times[client_id] -= diff_time
        return


def create_receive_handler(game: Game, dockers, use_docker: bool,
                           is_unix_stream: bool)  \
                                    -> socketserver.BaseRequestHandler:
    '''
    Create a Class that will be used a receive handler

    Args:
        game: The game the receive handler should operate on
        dockers: A map of the docker files with the key being
        use_docker: if True sleep and wake with docker otherwise don't use
                    docker. Useful for testing the socket server
    Return:
        A ReceiveHandler class
    '''
    class ReceiveHandler(socketserver.BaseRequestHandler):
        '''
        This class overrides the default handling method in socketServer, so it
        calls what we want
        '''

        def __init__(self, *args, **kwargs):
            '''
            Hidden init
            '''
            self.game = game
            self.dockers = dockers
            self.client_id = 0
            self.error = ""
            self.logged_in = False
            self.is_unix_stream = is_unix_stream
            super(ReceiveHandler, self).__init__(*args, **kwargs)

        def get_next_message(self) -> object:
            '''
            Returns the json loaded object of the next string that is sent over the
            socket

            Returns:
                An object, for our purposes this will be a dictionary, of the json
                loaded string
            '''

            recv_socket = self.request
            game = self.game

            wrapped_socket = recv_socket.makefile('rwb', 1)
            logging.debug("Client %s: Waiting for next message", self.client_id)
            try:
                data = next(wrapped_socket)
            except (StopIteration, IOError):
                wrapped_socket.close()
                recv_socket.close()
                print("Here?")
                for i in range(NUM_PLAYERS):
                    if self.client_id == self.game.players[i]['id']:
                        if i < 2:
                            self.game.winner = 'player2'
                        else:
                            self.game.winner = 'player1'
                self.game.disconnected = True
                self.game.game_over = True
                sys.exit(0)
            except KeyboardInterrupt:
                wrapped_socket.close()
                recv_socket.close()
                for i in range(NUM_PLAYERS):
                    if self.client_id == self.game.players[i]['id']:
                        if i < 2:
                            self.game.winner = 'player2'
                        else:
                            self.game.winner = 'player1'
                self.game.disconnected = True
                self.game.game_over = True
                raise KeyboardInterrupt
            finally:
                wrapped_socket.close()

            data = data.decode("utf-8").strip()
            unpacked_data = json.loads(data)
            return unpacked_data

        def send_message(self, obj: object) -> None:
            '''
            Sends newline delimited message to socket
            The object desired to be sent will be converted to a json and then encoded
            and sent.

            Args:
                Obj: The object that wants to be serialized and sent over

            Returns:
                None
            '''


            send_socket = self.request
            if isinstance(obj, bytes):
                obj = obj.decode()

            message = obj + "\n"
            encoded_message = message.encode()
            logging.debug("Client %s: Sending message %s", self.client_id,
                          encoded_message)

            wrapped_socket = send_socket.makefile('rwb', 1)
            try:
                wrapped_socket.write(encoded_message)
            except IOError:
                for i in range(NUM_PLAYERS):
                    if self.client_id == self.game.players[i]['id']:
                        if i < 2:
                            self.game.winner = 'player2'
                        else:
                            self.game.winner = 'player1'
                print("Game Over for player", self.game.player_id2index(self.client_id))
                self.game.disconnected = True
                self.game.game_over = True
                wrapped_socket.close()
                send_socket.close()
                sys.exit(0)
            except KeyboardInterrupt:
                for i in range(NUM_PLAYERS):
                    if self.client_id == self.game.players[i]['id']:
                        if i < 2:
                            self.game.winner = 'player2'
                        else:
                            self.game.winner = 'player1'
                self.game.disconnected = True
                self.game.game_over = True
                wrapped_socket.close()
                send_socket.close()
                sys.exit(0)
            finally:
                wrapped_socket.close()
            return


        def message(self, state_diff):
            '''
            Compress the current state into a message that will be sent to the
            client
            '''
            if self.error == "":
                error = "null"
            else:
                self.docker.destroy()

            if state_diff == "":
                state_diff = '""'
            if isinstance(state_diff, bytes):
                state_diff = state_diff.decode()

            if self.logged_in:
                logged_in = "true"
            else:
                logged_in = "false"

            message = f'{{"logged_in":{logged_in},"client_id":"{self.client_id}","error":{error},"message":{state_diff}}}'
            return message

        def player_handler(self):
            '''
            This is the handler for socket connections from players
            '''
            self.logged_in = False
            logging.debug("Client connected to server")
            self.request.settimeout(50)

            # Handle Login phase
            while not self.logged_in:
                unpacked_data = self.get_next_message()


                verify_out = self.game.verify_login(unpacked_data)

                self.error = ""
                if not isinstance(verify_out, int):
                    self.error = verify_out
                    logging.warning("Client failed to log in error: %s",
                                    self.client_id)
                else:
                    logging.info("Client %s: logged in succesfully", self.client_id)
                    self.logged_in = True
                    self.client_id = verify_out

                log_success = self.message("")

                self.send_message(log_success)

            """
            if use_docker:
                # Attribute defined here for ease of use.
                self.docker = self.dockers[self.client_id]#pylint: disable=W0201
                self.docker.pause()
            """

            logging.debug("Client %s: Spinning waiting for game to start",
                          self.client_id)

            while not self.game.started and not self.game.game_over:
                # Spin while waiting for game to start
                time.sleep(0.05)


            logging.info("Client %s: Game started", self.client_id)


            while self.game.started and not self.game.game_over:
                # This is the loop that the code will always remain in

                # Blocks until it this clients turn
                if not self.game.start_turn(self.client_id):
                    self.request.close()
                    return

                if self.game.manager.is_over():
                    self.game.game_over = True
                    self.game.end_turn()
                    self.request.close()
                    return


                logging.debug("Client %s: Started turn", self.client_id)

                if self.game.initialized > 3:
                    start_turn_msg = self.message(self.game.last_message)
                else:
                    state_diff = self.game.players[self.game.current_player_index]['start_message']
                    start_turn_msg = self.message(state_diff)

                """# Start player code computing
                if use_docker:
                    self.docker.unpause()
                """

                # but i'm getting wierd results when testing?
                start_time = time.perf_counter()
                self.send_message(start_turn_msg)

                if self.game.initialized > 3:
                    unpacked_data = self.get_next_message()
                    end_time = time.perf_counter()
                    diff_time = end_time-start_time

                    # Check client is who they claim they are
                    if int(unpacked_data['client_id']) != self.client_id:
                        assert False, "Wrong Client id"

                    # Get the moves to pass to the game
                    turn_message = bc.TurnMessage.from_json(json.dumps(unpacked_data['turn_message']))

                    game.make_action(turn_message, self.client_id, diff_time)
                else:
                    self.game.initialized += 1


                """
                if use_docker:
                    self.docker.pause()
                """
                self.game.end_turn()

        def viewer_handler(self):
            '''
            This handles the connection to the viewer
            '''
            for message in self.game.get_next_message():
                # TODO check this schema works for the viewer
                self.send_message(message)

        def handle(self):
            '''
            This does all the processing of the data we receive and we spend our
            time in this function.
            '''
            if self.is_unix_stream:
                self.player_handler()
            else:
                self.viewer_handler()

    return ReceiveHandler


def start_server(sock_file: str, game: Game, dockers, use_docker=True) -> socketserver.BaseServer:
    '''
    Start a socket server for the players to connect to
    Args:
        sock_file: This is a string name of the file that will be used for
                    as UnixStream

        game: The game information that is being run

        use_docker bool: whether to use docker or not

    Return:
        server_thread: The connection so it can be closed by parent functions at
                        the appropriate time
    '''

    # Create handler for mangaing each connections to server
    receive_handler = create_receive_handler(game, dockers, use_docker, True)

    if isinstance(sock_file, tuple):
        # tcp port
        server = socketserver.ThreadingTCPServer(sock_file, receive_handler)
    else:
        server = socketserver.ThreadingUnixStreamServer(sock_file, receive_handler)

    server_thread = threading.Thread(target=server.serve_forever, daemon=True)
    logging.info("Server Started at %s", sock_file)
    server_thread.start()

    return server

def start_viewer_server(port: int, game: Game) -> socketserver.BaseServer:
    '''
    Start a socket server for the players to connect to
    Args:
        port: port to connect to viewer on

        game: The game information that is being run

        use_docker bool: whether to use docker or not

    Return:
        server_thread: The connection so it can be closed by parent functions at
                        the appropriate time
    '''

    # Create handler for mangaing each connections to server
    receive_handler = create_receive_handler(game, {}, False, False)

    # Start server
    server = socketserver.ThreadingTCPServer(('localhost', port), receive_handler)
    server_thread = threading.Thread(target=server.serve_forever, daemon=True)
    server_thread.start()

    return server<|MERGE_RESOLUTION|>--- conflicted
+++ resolved
@@ -43,15 +43,11 @@
     '''
 
     def __init__(self, game_map: bc.GameMap, logging_level=logging.DEBUG,
-<<<<<<< HEAD
-                 logging_file="server.log", time_pool=10000, time_additional=50):
-=======
-                 logging_file="server.log", time_pool=1000, time_additional=50,
+                 logging_file="server.log", time_pool=10000, time_additional=50,
                  terminal_viewer=False,
                  extra_delay=0):
         self.terminal_viewer = terminal_viewer
         self.extra_delay = extra_delay
->>>>>>> 69d52351
 
         self.time_pool = time_pool/1000.
         self.time_additional = time_additional/1000.
@@ -91,13 +87,9 @@
         for player in self.players:
             player['start_message'] = self.manager.start_game(player['player']).to_json()
         self.viewer_messages = []
-<<<<<<< HEAD
         manager_start_message = self.manager.initial_start_turn_message(int(1000 * self.time_pool))
-=======
-        manager_start_message = self.manager.initial_start_turn_message()
         self.manager_viewer_messages = []
         self.manager_viewer_messages.append(self.manager.manager_viewer_message())
->>>>>>> 69d52351
         self.last_message = manager_start_message.start_turn.to_json()
         self.viewer_messages.append(manager_start_message.viewer.to_json())
         self.initialized = 0
