--- conflicted
+++ resolved
@@ -177,13 +177,8 @@
     /// The cost of the unit in a factory.
     ///
     /// Errors if the unit cannot be produced in a factory.
-<<<<<<< HEAD
-    pub fn factory_cost(self) -> Result<u32, Error> {
-        match self {
-=======
     pub fn factory_cost(&self) -> Result<u32, Error> {
         match *self {
->>>>>>> 64d09f2e
             UnitType::Worker => Ok(FACTORY_WORKER_COST),
             UnitType::Knight => Ok(FACTORY_KNIGHT_COST),
             UnitType::Ranger => Ok(FACTORY_RANGER_COST),
@@ -192,7 +187,6 @@
             _ => Err(GameError::InappropriateUnitType)?,
         }
     }
-<<<<<<< HEAD
 
     /// The cost to blueprint the unit.
     ///
@@ -204,8 +198,6 @@
             _ => Err(GameError::InappropriateUnitType)?,
         }
     }
-=======
->>>>>>> 64d09f2e
 }
 
 /// A single unit in the game and its controller. Actions can be performed on
@@ -821,7 +813,6 @@
         Ok(self.garrison.clone())
     }
 
-<<<<<<< HEAD
     /// Updates this structure as though a worker has just built it. Only errors
     /// if the unit is not a structure (i.e. does not check that structure is
     /// incomplete).
@@ -833,12 +824,8 @@
         Ok(())
     }
 
-    /// Whether the structure can load a unit. The unit must be ready to move
-    /// and adjacent to the structure. The structure must have enough space.
-=======
     /// Whether the structure can load a unit. The structure must have enough
     /// space.
->>>>>>> 64d09f2e
     ///
     /// Errors if the unit is not a rocket or robot is not a robot.
     pub fn can_load(&self) -> Result<bool, Error> {
