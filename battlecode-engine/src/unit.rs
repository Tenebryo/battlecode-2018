--- conflicted
+++ resolved
@@ -547,13 +547,8 @@
     /// Whether the structure can load a unit. The unit must be ready to move
     /// and adjacent to the structure. The structure must have enough space.
     ///
-<<<<<<< HEAD
     /// Errors if the unit is not a rocket or robot is not a robot.
-    pub fn can_garrison(&self, robot: &Unit) -> Result<bool, Error> {
-=======
-    /// Errors if this unit is not a structure.
     pub fn can_load(&self, robot: &Unit) -> Result<bool, Error> {
->>>>>>> f26f408f
         Ok(robot.is_move_ready()?
             && self.garrison()?.len() < self.max_capacity()?
             && self.team == robot.team
@@ -580,7 +575,10 @@
     ///
     /// Errors if the unit is not a structure.
     pub fn can_unload_unit(&self) -> Result<bool, Error> {
-        Ok(self.location().is_some() && self.garrison()?.len() > 0)
+        match self.location() {
+            OnMap(_) => Ok(self.garrison()?.len() > 0),
+            _ => Ok(false),
+        }
     }
 
     /// Updates the structure as if it has unloaded a single unit from the
@@ -660,33 +658,6 @@
         }
     }
 
-<<<<<<< HEAD
-    /// Whether the rocket can degarrison a unit. The rocket must be on a
-    /// planet and it must have at least one unit to degarrison. Does not check
-    /// whether the unit is ready to move.
-    ///
-    /// Errors if the unit is not a rocket.
-    pub fn can_degarrison_unit(&self) -> Result<bool, Error> {
-        match self.location() {
-            OnMap(_) => Ok(self.garrisoned_units()?.len() > 0),
-            _ => Ok(false),
-        }
-    }
-
-    /// Updates the rocket as if it has degarrisoned a single unit from the
-    /// rocket, returning the unit ID.
-    ///
-    /// Errors if the unit is not a rocket, or it cannot degarrison.
-    pub fn degarrison_unit(&mut self) -> Result<UnitID, Error> {
-        if self.can_degarrison_unit()? {
-            Ok(self.garrisoned_units.remove(0))
-        } else {
-            Err(GameError::InvalidAction)?
-        }
-    }
-
-=======
->>>>>>> f26f408f
     // ************************************************************************
     // **************************** OTHER METHODS *****************************
     // ************************************************************************
@@ -861,18 +832,11 @@
         // The rocket cannot land.
         assert!(rocket.land_rocket(mars_loc).is_err());
 
-<<<<<<< HEAD
-        // Garrison a unit and launch into space.
-        assert!(rocket.garrison(robot.id()).is_ok());
-        assert_eq!(rocket.garrisoned_units().unwrap(), vec![robot.id()]);
-        assert!(rocket.can_degarrison_unit().unwrap());
-=======
         // Load a unit and launch into space.
         assert!(rocket.load(robot.id()).is_ok());
-        robot.move_to(None).unwrap();
         assert_eq!(rocket.garrison().unwrap(), vec![robot.id()]);
         assert!(rocket.can_unload_unit().unwrap());
->>>>>>> f26f408f
+
         assert_eq!(rocket.launch_rocket().unwrap(), ());
         assert_eq!(rocket.location(), InSpace);
         assert!(rocket.is_rocket_used().unwrap());
