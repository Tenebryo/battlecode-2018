--- conflicted
+++ resolved
@@ -53,7 +53,6 @@
 pub const ORBIT_FLIGHT_MAX: i32 = 400;
 
 // *********************************
-<<<<<<< HEAD
 // ****** RESEARCH CONSTANTS *******
 // *********************************
 
@@ -77,7 +76,8 @@
 
 /// The cost of each level of research on the Rocket branch.
 pub const ROCKET_COST: [Rounds; 4] = [0, 300, 200, 200];
-=======
+
+// *********************************
 // ****** UNIT CONSTANTS ***********
 // *********************************
 
@@ -86,7 +86,6 @@
 
 /// The damage a rocket deals to adjacent units upon landing.
 pub const ROCKET_BLAST_DAMAGE: u32 = 50;
->>>>>>> da198252
 
 // *********************************
 // ****** GAME PARAMETERS **********
