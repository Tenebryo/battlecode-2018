--- conflicted
+++ resolved
@@ -59,17 +59,10 @@
     }
 
     /// Returns the (x, y) displacement of this direction.
-<<<<<<< HEAD
-    pub fn delta(self) -> (i32, i32) {
-        match self {
-            North => (0, -1),
-            Northeast => (1, -1),
-=======
     pub fn delta(&self) -> (i32, i32) {
         match *self {
             North => (0, 1),
             Northeast => (1, 1),
->>>>>>> 5c9b7ea2
             East => (1, 0),
             Southeast => (1, -1),
             South => (0, -1),
