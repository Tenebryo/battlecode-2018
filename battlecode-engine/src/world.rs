//! The core battlecode engine.

use fnv::FnvHashMap;
use rand;
use std::cmp;
use std::cmp::Ordering;
use std::collections::HashMap;

use super::constants::*;
use super::schema::*;
use super::id_generator::IDGenerator;
use super::location::*;
use super::location::Location::*;
use super::map::*;
use super::unit::*;
use super::unit::UnitType as Branch;
use super::research::*;
use super::rockets::*;
use super::team_array::*;
use super::error::GameError;
use failure::Error;

/// A round consists of a turn from each player.
pub type Rounds = u32;

/// There are two teams in Battlecode: Red and Blue.
#[derive(Debug, Clone, Copy, Serialize, Deserialize, Hash, PartialEq, Eq)]
pub enum Team {
    Red = 0,
    Blue = 1,
}

impl Team {
    /// The other team.
    pub fn other(&self) -> Team {
        match *self {
            Team::Red => Team::Blue,
            Team::Blue => Team::Red,
        }
    }
}

/// The state for one of the planets in a game.
#[derive(Debug, Clone, Serialize, Deserialize, PartialEq)]
pub struct PlanetInfo {
    /// Visible locations. True if and only if visible.
    ///
    /// Stored as a two-dimensional array, where the first index
    /// represents a square's y-coordinate, and the second index its
    /// x-coordinate.
    visible_locs: Vec<Vec<bool>>,

    /// The units in the vision range.
    ///
    /// Invariants:
    /// 1. Has every unit with a visible location on this planet.
    /// 2. Has every unit in a visible structure on this planet. In the Player
    ///    Engine, this is only true for structures on the current team. This
    ///    is because one team should not know the existence of units in the
    ///    structures of other teams.
    pub units: FnvHashMap<UnitID, Unit>,

    /// All the units on the map, by map location. Cached for performance.
    ///
    /// Invariants:
    /// 1. Has every unit with a visible location on this planet.
    /// 2. Every entry has a corresponding entry in `units`.
    #[serde(serialize_with = "serialize_structymap")]
    #[serde(deserialize_with = "deserialize_structymap")]
    pub(crate) units_by_loc: FnvHashMap<MapLocation, UnitID>,

    /// The amount of Karbonite deposited on the specified square.
    ///
    /// Stored as a two-dimensional array, where the first index 
    /// represents a square's y-coordinate, and the second index its 
    /// x-coordinate.
    pub(crate) karbonite: Vec<Vec<u32>>,
}

use serde::{Serialize, Deserialize, Serializer, Deserializer};

type StructyMap = FnvHashMap<MapLocation, UnitID>;

// fuckin garbage no-good nonsense my goodnus
fn serialize_structymap<S: Serializer> (map: &StructyMap, s: S) -> Result<S::Ok, S::Error> {
    map.iter().map(|(a,b)| (a.clone(),b.clone())).collect::<Vec<(_,_)>>().serialize(s)
}
fn deserialize_structymap<'de, D: Deserializer<'de>>(d: D) -> Result<StructyMap, D::Error> {
    let vec = <Vec<(MapLocation, UnitID)>>::deserialize(d)?;
    let mut map = StructyMap::default();
    for (k, v) in vec {
        map.insert(k, v);
    }
    Ok(map)
}

impl PlanetInfo {
    /// Construct a planet with the given map, where the current karbonite
    /// deposits are initialized with the map's initial deposits.
    pub fn new(map: &PlanetMap) -> PlanetInfo {
        PlanetInfo {
            visible_locs: vec![vec![true; map.width]; map.height],
            units: FnvHashMap::default(),
            units_by_loc: FnvHashMap::default(),
            karbonite: map.initial_karbonite.clone(),
        }
    }
}

/// Persistent info specific to a single team. Teams are only able to access
/// the team info of their own team.
#[derive(Debug, Serialize, Deserialize, Clone, PartialEq)]
pub struct TeamInfo {
    /// Communication array histories for each planet.
    team_arrays: TeamArrayInfo,

    /// Rocket landings for this team.
    rocket_landings: RocketLandingInfo,

    /// The current state of research.
    research: ResearchInfo,

    /// The units on this team in space, or in a rocket that is in space.
    units_in_space: FnvHashMap<UnitID, Unit>,

    /// The karbonite in the team's resource pool.
    karbonite: u32,
}

impl TeamInfo {
    /// Construct a team with the default properties.
    fn new() -> TeamInfo {
        TeamInfo {
            team_arrays: TeamArrayInfo::new(),
            rocket_landings: RocketLandingInfo::new(),
            research: ResearchInfo::new(),
            units_in_space: FnvHashMap::default(),
            karbonite: KARBONITE_STARTING,
        }
    }
}

/// A player represents a program controlling some group of units.
#[derive(Debug, Serialize, Deserialize, Clone, Copy, PartialEq, Eq, Hash)]
pub struct Player {
    /// The team of this player.
    pub team: Team,

    /// The planet for this player. Each team disjointly controls the robots on each planet.
    pub planet: Planet,
}

impl Player {
    /// Constructs a new player.
    pub fn new(team: Team, planet: Planet) -> Player {
        Player { team: team, planet: planet }
    }

    /// All players, in the order they go in.
    pub fn all() -> Vec<Player> {
        vec![
            Player::new(Team::Red, Planet::Earth),
            Player::new(Team::Blue, Planet::Earth),
            Player::new(Team::Red, Planet::Mars),
            Player::new(Team::Blue, Planet::Mars),
        ]
    }

    /// The first player to move.
    pub fn first_to_move() -> Player {
        Player::new(Team::Red, Planet::Earth)
    }
}

/// The full world of the Battlecode game.
///
/// The contents of the game world differ depending on whether it exists in the
/// Teh Devs engine or the Player engine. Do not be concerned - this ensures
/// that your player the visibility it's supposed to have!
#[derive(Debug, Serialize, Deserialize, Clone, PartialEq)]
pub struct GameWorld {
    /// The current round, starting at 1.
    round: Rounds,

    /// The player whose turn it is.
    player_to_move: Player,

    /// Unit ID generator.
    id_generator: IDGenerator,

    /// The asteroid strike pattern on Mars.
    asteroids: AsteroidPattern,

    /// The orbit pattern that determines a rocket's flight duration.
    orbit: OrbitPattern,

    /// The map of each planet.
    pub planet_maps: FnvHashMap<Planet, PlanetMap>,

    /// The state of each planet.
    pub planet_states: FnvHashMap<Planet, PlanetInfo>,

    /// The state of each team.
    pub team_states: FnvHashMap<Team, TeamInfo>,

    /// Cached game worlds per player, to calculate start turn messages.
    /// These worlds were filtered at the start of the turn.
    #[serde(skip)]
    pub cached_world: FnvHashMap<Player, GameWorld>,

    /// A list of additional messages to be sent to the viewer. Flushed
    /// at the end of each round.
    viewer_changes: Vec<ViewerDelta>,
}

impl GameWorld {
    /// Initialize a new game world with maps from both planets.
    pub(crate) fn new(map: GameMap) -> GameWorld {
        let mut planet_states = FnvHashMap::default();
        planet_states.insert(Planet::Earth, PlanetInfo::new(&map.earth_map));
        planet_states.insert(Planet::Mars, PlanetInfo::new(&map.mars_map));

        let mut team_states = FnvHashMap::default();
        team_states.insert(Team::Red, TeamInfo::new());
        team_states.insert(Team::Blue, TeamInfo::new());

        let mut planet_maps = FnvHashMap::default();
        planet_maps.insert(Planet::Earth, map.earth_map.clone());
        planet_maps.insert(Planet::Mars, map.mars_map.clone());

        let mut world = GameWorld {
            round: 1,
            player_to_move: Player { team: Team::Red, planet: Planet::Earth },
            id_generator: IDGenerator::new(map.seed),
            asteroids: map.asteroids,
            orbit: map.orbit,
            planet_maps: planet_maps,
            planet_states: planet_states,
            team_states: team_states,
            cached_world: FnvHashMap::default(),
            viewer_changes: Vec::new(),
        };

        // Insert initial units.
        for unit in &map.earth_map.initial_units {
            world.insert_unit(unit.clone());
        }
        for unit in &map.mars_map.initial_units {
            world.insert_unit(unit.clone());
        }

        // Cache the initial filtered states.
        let mut cached_world = HashMap::default();
        for player in Player::all() {
            cached_world.insert(player, world.filter(player));
        }
        world.cached_world = cached_world;
        world
    }

    /// Generate a test world with empty maps.
    #[cfg(test)]
    pub(crate) fn test_world() -> GameWorld {
        let map = GameMap::test_map();

        let mut planet_states = FnvHashMap::default();
        planet_states.insert(Planet::Earth, PlanetInfo::new(&map.earth_map));
        planet_states.insert(Planet::Mars, PlanetInfo::new(&map.mars_map));

        let mut team_states = FnvHashMap::default();
        team_states.insert(Team::Red, TeamInfo::new());
        team_states.insert(Team::Blue, TeamInfo::new());

        let mut planet_maps = FnvHashMap::default();
        planet_maps.insert(Planet::Earth, map.earth_map);
        planet_maps.insert(Planet::Mars, map.mars_map);

        let mut world = GameWorld {
            round: 1,
            player_to_move: Player { team: Team::Red, planet: Planet::Earth },
            id_generator: IDGenerator::new(map.seed),
            asteroids: map.asteroids,
            orbit: map.orbit,
            planet_maps: planet_maps,
            planet_states: planet_states,
            team_states: team_states,
            cached_world: HashMap::default(),
            viewer_changes: Vec::new(),
        };

        // Cache the initial filtered states.
        let mut cached_world = HashMap::default();
        for player in Player::all() {
            cached_world.insert(player, world.filter(player));
        }
        world.cached_world = cached_world;
        world
    }

    /// Filters the game world from the perspective of the current player. All
    /// units are within the player's vision range. Private player information
    /// like communication arrays and rockets in space should only be stored
    /// for the current player.
    ///
    /// As an invariant, the game world filtered once should be the same as the
    /// game world filtered multiple times.
    pub(crate) fn filter(&self, player: Player) -> GameWorld {
        let team = player.team;
        let planet = player.planet;
        let map = self.starting_map(planet);

        // First find your units that are on the map to calculate the visible locations.
        let mut locs_vision: Vec<(MapLocation, u32)> = vec![];
        for unit in self.get_planet(planet).units.values().into_iter() {
            if unit.team() == team && unit.location().is_on_map() {
                locs_vision.push(
                    (unit.location().map_location().unwrap(), unit.vision_range())
                );
            }
        }

        // Calculate the visible locations on this team that are on the map.
        let mut visible_locs = vec![vec![false; map.width]; map.height];
        for &(loc, vision_range) in locs_vision.iter() {
            let locs = self.all_locations_within(loc, vision_range);
            for loc in locs {
                visible_locs[loc.y as usize][loc.x as usize] = true;
            }
        }

        // Find all the units within these visible locations, and also index
        // them by location. Includes units in enemy rockets.
        let mut units: FnvHashMap<UnitID, Unit> = FnvHashMap::default();
        let mut units_by_loc: FnvHashMap<MapLocation, UnitID> = FnvHashMap::default();
        for (id, unit) in self.get_planet(planet).units.iter() {
            if let OnMap(loc) = unit.location() {
                if !visible_locs[loc.y as usize][loc.x as usize] {
                    continue;
                }
                units_by_loc.insert(loc, *id);
                units.insert(*id, unit.clone());
            }
        };
        for (id, unit) in self.get_planet(planet).units.iter() {
            if let InGarrison(structure_id) = unit.location() {
                if units.contains_key(&structure_id) {
                    units.insert(*id, unit.clone());
                }
            }
        };

        // Filter the team states.
        let mut team_states: FnvHashMap<Team, TeamInfo> = FnvHashMap::default();
        let old_team_state = self.get_team(team);
        let new_team_state = TeamInfo {
            team_arrays: old_team_state.team_arrays.filter(planet),
            rocket_landings: old_team_state.rocket_landings.clone(),
            research: old_team_state.research.clone(),
            units_in_space: old_team_state.units_in_space.clone(),
            karbonite: old_team_state.karbonite,
        };
        team_states.insert(team, new_team_state);

        // Planet state.
        let mut planet_states: FnvHashMap<Planet, PlanetInfo> = FnvHashMap::default();
        let planet_info = PlanetInfo {
            visible_locs: visible_locs,
            units: units,
            units_by_loc: units_by_loc,
            karbonite: self.get_planet(planet).karbonite.clone(),
        };
        planet_states.insert(planet, planet_info);

        GameWorld {
            round: self.round,
            player_to_move: player,
            id_generator: self.id_generator.clone(),
            asteroids: self.asteroids.clone(),
            orbit: self.orbit.clone(),
            planet_maps: self.planet_maps.clone(),
            planet_states: planet_states,
            team_states: team_states,
            cached_world: HashMap::default(),
            viewer_changes: Vec::new(),
        }
    }

    // ************************************************************************
    // ************************** GENERAL METHODS *****************************
    // ************************************************************************

    /// The current round, starting at round 1 and up to `ROUND_LIMIT` rounds.
    /// A round consists of a turn from each team on each planet.
    pub fn round(&self) -> Rounds {
        self.round
    }

    /// The current planet.
    pub fn planet(&self) -> Planet {
        self.player_to_move.planet
    }

    /// The team whose turn it is.
    pub fn team(&self) -> Team {
        self.player_to_move.team
    }

    /// The starting map of the given planet. Includes the map's planet,
    /// dimensions, impassable terrain, and initial units and karbonite.
    pub fn starting_map(&self, planet: Planet) -> &PlanetMap {
        if let Some(map) = self.planet_maps.get(&planet) {
            map
        } else {
            unreachable!();
        }
    }

    /// The karbonite in the team's resource pool.
    pub fn karbonite(&self) -> u32 {
        self.my_team().karbonite
    }

    fn process_karbonite(&mut self, team: Team) {
        let karbonite_current: u32 = self.get_team(team).karbonite;
        let karbonite_lost: u32 = cmp::min(KARBONITE_PER_ROUND, karbonite_current / KARBONITE_DECREASE_RATIO);
        self.get_team_mut(team).karbonite += KARBONITE_PER_ROUND - karbonite_lost;
    }

    // ************************************************************************
    // ************************** SENSING METHODS *****************************
    // ************************************************************************

    /// The single unit with this ID. Use this method to get detailed
    /// statistics on a unit: heat, cooldowns, and properties of special
    /// abilities like units garrisoned in a rocket.
    ///
    /// * NoSuchUnit - the unit does not exist (inside the vision range).
    pub fn unit_ref(&self, id: UnitID) -> Result<&Unit, Error> {
        if let Some(unit) = self.my_planet().units.get(&id) {
            Ok(unit)
        } else if let Some(unit) = self.my_team().units_in_space.get(&id) {
            Ok(unit)
        } else {
            Err(GameError::NoSuchUnit)?
        }
    }

    /// The single unit with this ID. Use this method to get detailed
    /// statistics on a unit: heat, cooldowns, and properties of special
    /// abilities like units garrisoned in a rocket.
    ///
    /// * NoSuchUnit - the unit does not exist (inside the vision range).
    fn unit_mut(&mut self, id: UnitID) -> Result<&mut Unit, Error> {
        if self.my_planet().units.contains_key(&id) {
            Ok(self.my_planet_mut().units.get_mut(&id).unwrap())
        } else if self.my_team().units_in_space.contains_key(&id) {
            Ok(self.my_team_mut().units_in_space.get_mut(&id).unwrap())
        } else {
            Err(GameError::NoSuchUnit)?
        }
    }

    /// The single unit with this ID. Use this method to get detailed
    /// statistics on a unit: heat, cooldowns, and properties of special
    /// abilities like units garrisoned in a rocket.
    ///
    /// * NoSuchUnit - the unit does not exist (inside the vision range).
    pub fn unit(&self, id: UnitID) -> Result<Unit, Error> {
        if let Some(unit) = self.my_planet().units.get(&id) {
            Ok(unit.clone())
        } else if let Some(unit) = self.my_team().units_in_space.get(&id) {
            Ok(unit.clone())
        } else {
            Err(GameError::NoSuchUnit)?
        }
    }

    /// All the units within the vision range, in no particular order.
    /// Does not include units in space.
    pub fn units_ref(&self) -> Vec<&Unit> {
        self.my_planet().units.values().collect::<Vec<&Unit>>()
    }

    /// All the units within the vision range, in no particular order.
    /// Does not include units in space.
    pub fn units(&self) -> Vec<Unit> {
        self.my_planet().units.values().map(|u| u.clone()).collect()
    }

    /// All the units within the vision range, by ID.
    /// Does not include units in space.
    pub fn units_by_id(&self) -> FnvHashMap<UnitID, Unit> {
        self.my_planet().units.clone()
    }

    /// All the units within the vision range, by location.
    /// Does not include units in garrisons or in space.
    pub fn units_by_loc(&self) -> FnvHashMap<MapLocation, UnitID> {
        self.my_planet().units_by_loc.clone()
    }

    /// All the units of this team that are in space. You cannot see units
    /// on the other team that are in space.
    pub fn units_in_space(&self) -> Vec<Unit> {
        self.my_team().units_in_space.values().map(|u| u.clone()).collect()
    }

    /// The karbonite at the given location.
    ///
    /// * LocationOffMap - the location is off the map.
    /// * LocationNotVisible - the location is outside the vision range.
    pub fn karbonite_at(&self, location: MapLocation) -> Result<u32, Error> {
        self.ok_if_can_sense_location(location)?;
        Ok(self.my_planet().karbonite[location.y as usize][location.x as usize])
    }

    /// Returns an array of all locations within a certain radius squared of
    /// this location that are on the map.
    ///
    /// The locations are ordered first by the x-coordinate, then the
    /// y-coordinate. The radius squared is inclusive.
    pub fn all_locations_within(&self, location: MapLocation,
                                radius_squared: u32) -> Vec<MapLocation> {
        let mut locations = vec![];
        let map = self.starting_map(location.planet);

        let radius = (radius_squared as f32).sqrt() as i32;
        let min_x = cmp::max(location.x - radius, 0);
        let max_x = cmp::min(location.x + radius, map.width as i32 - 1);
        let min_y = cmp::max(location.y - radius, 0);
        let max_y = cmp::min(location.y + radius, map.height as i32 - 1);

        for x in min_x..max_x + 1 {
            for y in min_y..max_y + 1 {
                let loc = MapLocation::new(location.planet, x, y);
                if location.distance_squared_to(loc) <= radius_squared {
                    locations.push(loc);
                }
            }
        }

        locations
    }

    /// * LocationOffMap - the location is off the map.
    /// * LocationNotVisible - the location is outside the vision range.
    fn ok_if_can_sense_location(&self, location: MapLocation) -> Result<(), Error> {
        if self.planet() != location.planet {
            return Err(GameError::LocationOffMap)?;
        }

        if location.x < 0 || location.y < 0 {
            return Err(GameError::LocationOffMap)?;
        }

        let map = self.starting_map(location.planet);
        if location.x >= map.width as i32 || location.y >= map.height as i32 {
            return Err(GameError::LocationOffMap)?;
        }

        let x = location.x as usize;
        let y = location.y as usize;
        if !self.my_planet().visible_locs[y][x] {
            return Err(GameError::LocationNotVisible)?;
        }
        Ok(())
    }

    /// Whether the location is on the map and within the vision range.
    pub fn can_sense_location(&self, location: MapLocation) -> bool {
        self.ok_if_can_sense_location(location).is_ok()
    }

    /// Whether there is a unit with this ID within the vision range.
    pub fn can_sense_unit(&self, id: UnitID) -> bool {
        self.unit(id).is_ok()
    }

    /// Sense units near the location within the given radius, inclusive, in
    /// distance squared. The units are within the vision range.
    pub fn sense_nearby_units(&self, location: MapLocation, radius: u32)
                              -> Vec<Unit> {
        let mut units: Vec<Unit> = vec![];
        for nearby_loc in self.all_locations_within(location, radius) {
            if let Some(id) = self.my_planet().units_by_loc.get(&nearby_loc) {
                units.push(self.unit(*id).expect("unit exists").clone());
            }
        }
        units
    }

    /// Sense units near the location within the given radius, inclusive, in
    /// distance squared. The units are within the vision range. Additionally
    /// filters the units by team.
    pub fn sense_nearby_units_by_team(&self, location: MapLocation,
                                      radius: u32, team: Team) -> Vec<Unit> {
        self.sense_nearby_units(location, radius).into_iter()
            .filter(|unit| unit.team() == team)
            .collect::<Vec<Unit>>()
    }

    /// Sense units near the location within the given radius, inclusive, in
    /// distance squared. The units are within the vision range. Additionally
    /// filters the units by unit type.
    pub fn sense_nearby_units_by_type(&self, location: MapLocation,
                                      radius: u32, unit_type: UnitType) -> Vec<Unit> {
        self.sense_nearby_units(location, radius).into_iter()
            .filter(|unit| unit.unit_type() == unit_type)
            .collect::<Vec<Unit>>()
    }

    /// The unit at the location, if it exists.
    ///
    /// * LocationOffMap - the location is off the map.
    /// * LocationNotVisible - the location is outside the vision range.
    pub fn sense_unit_at_location(&self, location: MapLocation)
                                  -> Result<Option<Unit>, Error> {
        self.ok_if_can_sense_location(location)?;
        let unit_id = self.my_planet().units_by_loc.get(&location);
        Ok(unit_id.map(|id| self.unit(*id).expect("unit exists").clone()))
    }

    // ************************************************************************
    // ************************** WEATHER METHODS *****************************
    // ************************************************************************

    /// The asteroid strike pattern on Mars.
    pub fn asteroid_pattern(&self) -> AsteroidPattern {
        self.asteroids.clone()
    }

    /// The orbit pattern that determines a rocket's flight duration.
    pub fn orbit_pattern(&self) -> OrbitPattern {
        self.orbit.clone()
    }

    /// The current duration of flight if a rocket were to be launched this
    /// round. Does not take into account any research done on rockets.
    pub fn current_duration_of_flight(&self) -> Rounds {
        self.orbit.duration(self.round)
    }

    fn process_asteroids(&mut self) {
        if self.asteroids.has_asteroid(self.round) {
            let (location, karbonite) = {
                let asteroid = self.asteroids.asteroid(self.round).unwrap();
                (asteroid.location, asteroid.karbonite)
            };
            self.viewer_changes.push(ViewerDelta::AsteroidStrike { location, karbonite });
            if let Some(id) = self.get_planet(location.planet).units_by_loc.get(&location) {
                if self.get_unit(*id).unwrap().unit_type().is_structure() {
                    return;
                }
            }

            let new_amount = {
                let planet_info = self.get_planet_mut(location.planet);
                planet_info.karbonite[location.y as usize][location.x as usize] += karbonite;
                planet_info.karbonite[location.y as usize][location.x as usize]
            };
            self.viewer_changes.push(ViewerDelta::KarboniteChanged {
                location: location,
                new_amount: new_amount,
            });
        }
    }

    // ************************************************************************
    // *********************** COMMUNICATION METHODS **************************
    // ************************************************************************

    /// Gets a read-only version of this planet's team array. If the given
    /// planet is different from the planet of the player, reads the version
    /// of the planet's team array from COMMUNICATION_DELAY rounds prior.
    pub fn get_team_array(&self, planet: Planet) -> &TeamArray {
        if planet == self.planet() {
            self.my_team().team_arrays.first_array(planet)
        } else {
            self.my_team().team_arrays.last_array(planet)
        }
    }

    /// Writes the value at the index of this planet's team array.
    ///
    /// * ArrayOutOfBounds - the index of the array is out of
    ///   bounds. It must be within [0, COMMUNICATION_ARRAY_LENGTH).
    pub fn write_team_array(&mut self, index: usize, value: i32) -> Result<(), Error> {
        let planet = self.planet();
        self.my_team_mut().team_arrays.write(planet, index, value)
    }

    // ************************************************************************
    // ****************************** ACCESSORS *******************************
    // ************************************************************************

    fn my_planet(&self) -> &PlanetInfo {
        let planet = self.planet();
        if let Some(planet_info) = self.planet_states.get(&planet) {
            planet_info
        } else {
            unreachable!();
        }
    }

    fn my_planet_mut(&mut self) -> &mut PlanetInfo {
        let planet = self.planet();
        if let Some(planet_info) = self.planet_states.get_mut(&planet) {
            planet_info
        } else {
            unreachable!();
        }
    }

    fn my_team(&self) -> &TeamInfo {
        let team = self.team();
        if let Some(team_info) = self.team_states.get(&team) {
            team_info
        } else {
            unreachable!();
        }
    }

    fn my_team_mut(&mut self) -> &mut TeamInfo {
        let team = self.team();
        if let Some(team_info) = self.team_states.get_mut(&team) {
            team_info
        } else {
            unreachable!();
        }
    }

    fn get_planet(&self, planet: Planet) -> &PlanetInfo {
        if let Some(planet_info) = self.planet_states.get(&planet) {
            planet_info
        } else {
            unreachable!();
        }
    }

    fn get_planet_mut(&mut self, planet: Planet) -> &mut PlanetInfo {
        if let Some(planet_info) = self.planet_states.get_mut(&planet) {
            planet_info
        } else {
            unreachable!();
        }
    }

    fn get_team(&self, team: Team) -> &TeamInfo {
        if let Some(team_info) = self.team_states.get(&team) {
            team_info
        } else {
            unreachable!();
        }
    }

    fn get_team_mut(&mut self, team: Team) -> &mut TeamInfo {
        if let Some(team_info) = self.team_states.get_mut(&team) {
            team_info
        } else {
            unreachable!();
        }
    }

    /// Gets this unit from space or the current planet. Checks that its team
    /// is the same as the current team.
    ///
    /// * NoSuchUnit - the unit does not exist (inside the vision range).
    /// * TeamNotAllowed - the unit is not on the current player's team.
    fn my_unit(&self, id: UnitID) -> Result<&Unit, Error> {
        let unit = {
            if let Some(unit) = self.my_planet().units.get(&id) {
                unit
            } else if let Some(unit) = self.my_team().units_in_space.get(&id) {
                unit
            } else {
                Err(GameError::NoSuchUnit)?
            }
        };
        if unit.team() == self.team() {
            Ok(unit)
        } else {
            Err(GameError::TeamNotAllowed)?
        }
    }

    /// Gets a mutable version of this unit from space or the current planet.
    /// Checks that its team is the same as the current team.
    ///
    /// * NoSuchUnit - the unit does not exist (inside the vision range).
    /// * TeamNotAllowed - the unit is not on the current player's team.
    fn my_unit_mut(&mut self, id: UnitID) -> Result<&mut Unit, Error> {
        if self.my_unit(id)?.team() == self.team() {
            if self.my_planet().units.contains_key(&id) {
                Ok(self.my_planet_mut().units.get_mut(&id).expect("key exists"))
            } else if self.my_team().units_in_space.contains_key(&id) {
                Ok(self.my_team_mut().units_in_space.get_mut(&id).expect("key exists"))
            } else {
                Err(GameError::NoSuchUnit)?
            }
        } else {
            Err(GameError::TeamNotAllowed)?
        }
    }

    /// Gets this unit from space or the current planet.
    ///
    /// * NoSuchUnit - the unit does not exist.
    fn get_unit(&self, id: UnitID) -> Result<&Unit, Error> {
        if let Some(unit) = self.get_planet(Planet::Earth).units.get(&id) {
            Ok(unit)
        } else if let Some(unit) = self.get_planet(Planet::Mars).units.get(&id) {
            Ok(unit)
        } else if let Some(unit) = self.get_team(Team::Red).units_in_space.get(&id) {
            Ok(unit)
        } else if let Some(unit) = self.get_team(Team::Blue).units_in_space.get(&id) {
            Ok(unit)
        } else {
            Err(GameError::NoSuchUnit)?
        }
    }

    /// Gets a mutable version of this unit from space or the current planet.
    ///
    /// * NoSuchUnit - the unit does not exist.
    fn get_unit_mut(&mut self, id: UnitID) -> Result<&mut Unit, Error> {
        if self.get_planet(Planet::Earth).units.contains_key(&id) {
            Ok(self.get_planet_mut(Planet::Earth).units.get_mut(&id).expect("key exists"))
        } else if self.get_planet(Planet::Mars).units.contains_key(&id) {
            Ok(self.get_planet_mut(Planet::Mars).units.get_mut(&id).expect("key exists"))
        } else if self.get_team(Team::Red).units_in_space.contains_key(&id) {
            Ok(self.get_team_mut(Team::Red).units_in_space.get_mut(&id).expect("key exists"))
        } else if self.get_team(Team::Blue).units_in_space.contains_key(&id) {
            Ok(self.get_team_mut(Team::Blue).units_in_space.get_mut(&id).expect("key exists"))
        } else {
            Err(GameError::NoSuchUnit)?
        }
    }

    // ************************************************************************
    // **************** UNIT CREATION / DESTRUCTION METHODS *******************
    // ************************************************************************

    /// Places the unit in location-based indexing and/or marks the unit info.
    /// Must be called after changing a unit's location within a planet.
    fn place_unit(&mut self, id: UnitID) {
        match self.my_unit(id)
                  .expect("Unit does not exist and cannot be placed.")
                  .location() {
            OnMap(map_loc) => {
                self.my_planet_mut().units_by_loc.insert(map_loc, id);
            },
            _ => panic!("Unit is not on a map and cannot be placed."),
        }
    }

    /// Temporarily removes this unit from any location-based indexing.
    /// Must be on the current planet and team before being removed.
    fn remove_unit(&mut self, id: UnitID) {
        match self.my_unit(id)
                  .expect("Unit does not exist and cannot be removed.")
                  .location() {
            OnMap(loc) => {
                self.my_planet_mut().units_by_loc.remove(&loc);
            },
            _ => panic!("Unit is not on a map and cannot be removed."),
        }
    }

    /// Moves this rocket and any location-based indexing to space. Must be
    /// on the current planet and team. Also moves all the units inside it.
    fn move_to_space(&mut self, rocket_id: UnitID) {
        self.remove_unit(rocket_id);

        let rocket = self.my_planet_mut().units.remove(&rocket_id).expect("unit exists");
        for id in rocket.structure_garrison().expect("unit is a rocket") {
            let unit = self.my_planet_mut().units.remove(&id).expect("unit exists");
            self.my_team_mut().units_in_space.insert(id, unit);
        }
        self.my_team_mut().units_in_space.insert(rocket_id, rocket);
    }

    /// Moves this rocket and any location-based indexing from space to this
    /// planet. Must currently be in space. Also move all the units inside it.
    fn move_from_space(&mut self, rocket_id: UnitID) {
        let rocket = self.my_team_mut().units_in_space.remove(&rocket_id).expect("unit exists");

        for id in rocket.structure_garrison().expect("unit is a rocket") {
            let unit = self.my_team_mut().units_in_space.remove(&id).expect("unit exists");
            self.my_planet_mut().units.insert(id, unit);
        }

        self.my_planet_mut().units.insert(rocket_id, rocket);
        self.place_unit(rocket_id);
    }

    /// Inserts a new unit into the internal data structures of the game world,
    /// assuming it is on the map.
    fn insert_unit(&mut self, unit: Unit) {
        let id = unit.id();
        let location = unit.location().map_location().expect("unit is on map");
        self.get_planet_mut(location.planet).units.insert(id, unit);
        self.get_planet_mut(location.planet).units_by_loc.insert(location, id);
    }

    /// Creates and inserts a new unit into the game world, so that it can be
    /// referenced by ID. Used for testing only!!!
    ///
    /// * ResearchLevelInvalid - the research level is invalid.
    pub(crate) fn create_unit(&mut self, team: Team, location: MapLocation,
                       unit_type: UnitType) -> Result<UnitID, Error> {
        let id = self.id_generator.next_id();
        let level = self.get_team(team).research.get_level(&unit_type);
        let unit = Unit::new(id, team, unit_type, level, OnMap(location))?;

        self.insert_unit(unit);
        Ok(id)
    }

    /// Destroys a unit. Removes any traces of it.
    ///
    /// If the unit is a rocket or factory, also destroys units in its garrison.
    fn destroy_unit(&mut self, id: UnitID) {
        match self.unit(id)
                  .expect("Unit does not exist and cannot be destroyed.")
                  .location() {
            OnMap(loc) => {
                self.my_planet_mut().units_by_loc.remove(&loc);
            },
            InSpace => {
                // Units only die in space after a landing on their turn.
                // Thus we are guaranteed that my_unit() will find the unit.
                for utd_id in self.my_unit(id).unwrap().structure_garrison()
                                  .expect("only rockets can die in space") {
                    self.my_team_mut().units_in_space.remove(&utd_id);
                }
                self.my_team_mut().units_in_space.remove(&id);
                return;
            },
            _ => panic!("Unit is in ???, this should not be possible"),
        };

        // If this unit's garrison is visible, destroy those units too.
        let unit_type = self.unit(id).unwrap().unit_type();
        if unit_type == UnitType::Rocket || unit_type == UnitType::Factory {
            let units_to_destroy = self.unit_mut(id).unwrap()
                                       .structure_garrison().unwrap();
            for utd_id in units_to_destroy.iter() {
                self.my_planet_mut().units.remove(&utd_id);
            }
        }

        self.my_planet_mut().units.remove(&id);
    }

    /// Disintegrates the unit and removes it from the map. If the unit is a
    /// factory or a rocket, also disintegrates any units garrisoned inside it.
    ///
    /// * NoSuchUnit - the unit does not exist (inside the vision range).
    /// * TeamNotAllowed - the unit is not on the current player's team.
    pub fn disintegrate_unit(&mut self, id: UnitID) -> Result<(), Error> {
        self.my_unit(id)?;
        self.destroy_unit(id);
        Ok(())
    }

    // ************************************************************************
    // ************************* LOCATION METHODS *****************************
    // ************************************************************************

    /// Whether the location is clear for a unit to occupy, either by movement
    /// or by construction.
    ///
    /// * LocationOffMap - the location is off the map.
    /// * LocationNotVisible - the location is outside the vision range.
    pub fn is_occupiable(&self, location: MapLocation) -> Result<bool, Error> {
        self.ok_if_can_sense_location(location)?;

        let planet_map = &self.starting_map(location.planet);
        Ok(planet_map.is_passable_terrain_at(location).unwrap() &&
            !self.my_planet().units_by_loc.contains_key(&location))
    }

    /// * NoSuchUnit - the robot does not exist (within the vision range).
    /// * TeamNotAllowed - the robot is not on the current player's team.
    /// * UnitNotOnMap - the robot is not on the map.
    /// * LocationNotVisible - the location is outside the vision range.
    /// * LocationOffMap - the location is off the map.
    /// * LocationNotEmpty - the location is occupied by a unit or terrain.
    fn ok_if_can_move(&self, robot_id: UnitID, direction: Direction) -> Result<(), Error> {
        let unit = self.my_unit(robot_id)?;
        let new_location = unit.location().map_location()?.add(direction);

        self.ok_if_can_sense_location(new_location)?;
        if !self.is_occupiable(new_location).unwrap() {
            Err(GameError::LocationNotEmpty)?;
        }
        Ok(())
    }

    /// Whether the robot can move in the given direction, without taking into
    /// account the unit's movement heat. Takes into account only the map
    /// terrain, positions of other robots, and the edge of the game map.
    pub fn can_move(&self, robot_id: UnitID, direction: Direction) -> bool {
        self.ok_if_can_move(robot_id, direction).is_ok()
    }

    /// * NoSuchUnit - the unit does not exist (inside the vision range).
    /// * TeamNotAllowed - the unit is not on the current player's team.
    /// * Overheated - the robot is not ready to move again.
    fn ok_if_move_ready(&self, robot_id: UnitID) -> Result<(), Error> {
        self.my_unit(robot_id)?.ok_if_move_ready()?;
        Ok(())
    }

    /// Whether the robot is ready to move. Tests whether the robot's attack
    /// heat is sufficiently low.
    pub fn is_move_ready(&self, robot_id: UnitID) -> bool {
        self.ok_if_move_ready(robot_id).is_ok()
    }

    /// Moves the robot in the given direction.
    ///
    /// * NoSuchUnit - the robot does not exist (within the vision range).
    /// * TeamNotAllowed - the robot is not on the current player's team.
    /// * UnitNotOnMap - the robot is not on the map.
    /// * LocationNotVisible - the location is outside the vision range.
    /// * LocationOffMap - the location is off the map.
    /// * LocationNotEmpty - the location is occupied by a unit or terrain.
    /// * Overheated - the robot is not ready to move again.
    pub fn move_robot(&mut self, robot_id: UnitID, direction: Direction) -> Result<(), Error> {
        self.ok_if_can_move(robot_id, direction)?;
        self.ok_if_move_ready(robot_id)?;
        let dest = match self.my_unit(robot_id).unwrap().location() {
            OnMap(loc) => loc.add(direction),
            _ => unreachable!(),
        };
        self.move_to(robot_id, dest);
        Ok(())
    }

    fn move_to(&mut self, robot_id: UnitID, location: MapLocation) {
        self.remove_unit(robot_id);
        self.my_unit_mut(robot_id).unwrap().move_to(location);
        self.place_unit(robot_id);
    }

    // ************************************************************************
    // *************************** ATTACK METHODS *****************************
    // ************************************************************************

    fn damage_unit(&mut self, unit_id: UnitID, damage: i32) {
        let should_destroy_unit = {
            let unit = self.unit_mut(unit_id).unwrap();
            unit.take_damage(damage)
        };
        if should_destroy_unit {
            self.destroy_unit(unit_id);
        }
    }

    /// Deals damage to any unit in the target square, potentially destroying it.
    fn damage_location(&mut self, location: MapLocation, damage: i32) {
        let id = if let Some(id) = self.my_planet().units_by_loc.get(&location) {
            *id
        } else {
            return;
        };

        self.damage_unit(id, damage)
    }

    /// * NoSuchUnit - the unit does not exist (inside the vision range).
    /// * TeamNotAllowed - the unit is not on the current player's team.
    /// * InappropriateUnitType - the unit is not a robot, or is a healer.
    /// * UnitNotOnMap - the unit or target is not on the map.
    /// * OutOfRange - the target location is not in range.
    fn ok_if_can_attack(&self, robot_id: UnitID, target_id: UnitID) -> Result<(), Error> {
        if self.my_unit(robot_id)?.unit_type() == UnitType::Healer {
            Err(GameError::InappropriateUnitType)?;
        }
        self.my_unit(robot_id)?.ok_if_on_map()?;
        self.unit(target_id)?.ok_if_on_map()?;

        let target_loc = self.unit(target_id).unwrap().location();
<<<<<<< HEAD
=======
        if !target_loc.is_on_map() {
            Err(GameError::UnitNotOnMap)?;
        }
>>>>>>> 1fcc883a
        self.my_unit(robot_id).unwrap().ok_if_within_attack_range(target_loc)?;
        Ok(())
    }

    /// Whether the robot can attack the given unit, without taking into
    /// account the robot's attack heat. Takes into account only the robot's
    /// attack range, and the location of the robot and target.
    ///
    /// Healers cannot attack, and should use `can_heal()` instead.
    pub fn can_attack(&self, robot_id: UnitID, target_id: UnitID) -> bool {
        self.ok_if_can_attack(robot_id, target_id).is_ok()
    }

    /// * NoSuchUnit - the unit does not exist (inside the vision range).
    /// * TeamNotAllowed - the unit is not on the current player's team.
    /// * InappropriateUnitType - the unit is not a robot, or is a healer.
    /// * Overheated - the unit is not ready to attack.
    fn ok_if_attack_ready(&self, robot_id: UnitID) -> Result<(), Error> {
        if self.my_unit(robot_id)?.unit_type() == UnitType::Healer {
            Err(GameError::InappropriateUnitType)?;
        }
        self.my_unit(robot_id)?.ok_if_attack_ready()?;
        Ok(())
    }

    /// Whether the robot is ready to attack. Tests whether the robot's attack
    /// heat is sufficiently low.
    ///
    /// Healers cannot attack, and should use `is_heal_ready()` instead.
    pub fn is_attack_ready(&self, robot_id: UnitID) -> bool {
        self.ok_if_attack_ready(robot_id).is_ok()
    }

    /// Commands a robot to attack a unit, dealing the 
    /// robot's standard amount of damage.
    ///
    /// Healers cannot attack, and should use `heal()` instead.
    ///
    /// * NoSuchUnit - the unit does not exist (inside the vision range).
    /// * TeamNotAllowed - the unit is not on the current player's team.
    /// * InappropriateUnitType - the unit is not a robot, or is a healer.
    /// * UnitNotOnMap - the unit or target is not on the map.
    /// * OutOfRange - the target location is not in range.
    /// * Overheated - the unit is not ready to attack.
    pub fn attack(&mut self, robot_id: UnitID, target_id: UnitID) -> Result<(), Error> {
        self.ok_if_can_attack(robot_id, target_id)?;
        self.ok_if_attack_ready(robot_id)?;
        let damage = self.my_unit_mut(robot_id).unwrap().use_attack();
        if self.my_unit(robot_id).unwrap().unit_type() == UnitType::Mage {
            let epicenter = self.unit(target_id).unwrap().location().map_location().unwrap();
            for direction in Direction::all().iter() {
                self.damage_location(epicenter.add(*direction), damage);
            }
        }
        self.damage_unit(target_id, damage);
        Ok(())
    }

    // ************************************************************************
    // ************************* RESEARCH METHODS *****************************
    // ***********************f*************************************************

    /// Returns research info of the current player.
    fn my_research(&self) -> ResearchInfo {
        self.my_team().research.clone()
    }

    /// Returns mutable research info of the current player.
    fn my_research_mut(&mut self) -> &mut ResearchInfo {
        &mut self.my_team_mut().research
    }

    /// The research info of the current team, including what branch is
    /// currently being researched, the number of rounds left.
    pub fn research_info(&self) -> ResearchInfo {
        self.my_research()
    }

    /// Resets the research queue to be empty. Returns true if the queue was
    /// not empty before, and false otherwise.
    pub fn reset_research(&mut self) -> bool {
        self.my_research_mut().reset_queue()
    }

    /// Adds a branch to the back of the queue, if it is a valid upgrade, and
    /// starts research if it is the first in the queue.
    ///
    /// Returns whether the branch was successfully added.
    pub fn queue_research(&mut self, branch: Branch) -> bool {
        self.my_research_mut().add_to_queue(&branch)
    }

    /// Update the current research and process any completed upgrades.
    fn process_research(&mut self, team: Team) {
        if let Some(branch) = self.get_team_mut(team).research.end_round() {
            for (_, unit) in self.get_planet_mut(Planet::Earth).units.iter_mut() {
                if unit.unit_type() == branch && unit.team() == team {
                    unit.research().expect("research level is valid");
                }
            }
            for (_, unit) in self.get_planet_mut(Planet::Mars).units.iter_mut() {
                if unit.unit_type() == branch && unit.team() == team {
                    unit.research().expect("research level is valid");
                }
            }
            for (_, unit) in self.get_team_mut(team).units_in_space.iter_mut() {
                if unit.unit_type() == branch {
                    unit.research().expect("research level is valid");
                }
            }
            self.viewer_changes.push(ViewerDelta::ResearchComplete { branch });
        }
    }

    // ************************************************************************
    // *************************** WORKER METHODS *****************************
    // ************************************************************************

    fn ok_if_can_harvest(&self, worker_id: UnitID, direction: Direction) -> Result<(), Error> {
        let unit = self.my_unit(worker_id)?;
        unit.ok_if_can_worker_act()?;
        let harvest_loc = unit.location().map_location()?.add(direction);
        // Check to see if we can sense the harvest location, (e.g. it is on the map).
        if self.karbonite_at(harvest_loc)? == 0 {
            Err(GameError::KarboniteDepositEmpty)?;
        }
        Ok(())
    }

    /// Whether the worker is ready to harvest, and the given direction contains
    /// karbonite to harvest. The worker cannot already have performed an action 
    /// this round.
    pub fn can_harvest(&self, worker_id: UnitID, direction: Direction) -> bool {
        self.ok_if_can_harvest(worker_id, direction).is_ok()
    }

    /// Harvests up to the worker's harvest amount of karbonite from the given
    /// location, adding it to the team's resource pool.
    ///
    /// * NoSuchUnit - the worker does not exist (within the vision range).
    /// * TeamNotAllowed - the worker is not on the current player's team.
    /// * InappropriateUnitType - the unit is not a worker.
    /// * Overheated - the worker has already performed an action this turn.
    /// * UnitNotOnMap - the worker is not on the map.
    /// * LocationOffMap - the location in the target direction is off the map.
    /// * LocationNotVisible - the location is not in the vision range.
    /// * KarboniteDepositEmpty - the location described contains no Karbonite.
    pub fn harvest(&mut self, worker_id: UnitID, direction: Direction)
                   -> Result<(), Error> {
        self.ok_if_can_harvest(worker_id, direction)?;
        let (harvest_loc, harvest_amount) = {
            let worker = self.my_unit_mut(worker_id).unwrap();
            worker.worker_act();
            (worker.location().map_location().unwrap().add(direction),
                worker.worker_harvest_amount().unwrap())
        };
        let amount_mined = cmp::min(self.karbonite_at(harvest_loc).unwrap(), harvest_amount);
        self.my_team_mut().karbonite += amount_mined;
        self.my_planet_mut().karbonite[harvest_loc.y as usize][harvest_loc.x as usize] -= amount_mined;
        let new_amount = self.karbonite_at(harvest_loc).unwrap();
        self.viewer_changes.push(ViewerDelta::KarboniteChanged {
            location: harvest_loc,
            new_amount: new_amount,
        });
        Ok(())
    }

    fn ok_if_can_blueprint(&self, worker_id: UnitID, unit_type: UnitType,
                         direction: Direction) -> Result<(), Error> {
        let unit = self.my_unit(worker_id)?;
        // Players should never attempt to build a non-structure.
        if !unit_type.is_structure() {
            Err(GameError::InappropriateUnitType)?;
        }
        unit.ok_if_can_worker_act()?;
        let build_loc = unit.location().map_location()?.add(direction);
        // The build location must be unoccupied, and we must be able to sense it.
        if !self.is_occupiable(build_loc)? {
            Err(GameError::LocationNotEmpty)?;
        }
        // Structures can never be built on Mars.
        if build_loc.planet == Planet::Mars {
            Err(GameError::CannotBuildOnMars)?;
        }
        // If building a rocket, Rocketry must be unlocked.
        if unit_type == UnitType::Rocket && self.my_research().get_level(&unit_type) < 1 {
            Err(GameError::ResearchNotUnlocked { unit_type: UnitType::Rocket })?;
        }
        // Finally, the team must have sufficient karbonite.
        if self.karbonite() < unit_type.blueprint_cost()? {
            Err(GameError::InsufficientKarbonite)?;
        }
        Ok(())
    }

    /// Whether the worker can blueprint a structure of the given type. The worker
    /// can only blueprint factories, and rockets if Rocketry has been
    /// researched. The team must have sufficient karbonite in its resource
    /// pool. The worker cannot already have performed an action this round.
    pub fn can_blueprint(&self, worker_id: UnitID, unit_type: UnitType,
                         direction: Direction) -> bool {
        self.ok_if_can_blueprint(worker_id, unit_type, direction).is_ok()
    }

    /// Blueprints a unit of the given type in the given direction. Subtract
    /// cost of that unit from the team's resource pool, and removes the
    /// Karbonite at that location from the map.
    ///
    /// * NoSuchUnit - the worker does not exist (within the vision range).
    /// * TeamNotAllowed - the worker is not on the current player's team.
    /// * InappropriateUnitType - the unit is not a worker, or the unit type
    ///   is not a structure.
    /// * Overheated - the worker has already performed an action this turn.
    /// * UnitNotOnMap - the unit is not on the map.
    /// * LocationOffMap - the location in the target direction is off the map.
    /// * LocationNotVisible - the location is outside the vision range.
    /// * LocationNotEmpty - the location in the target direction is already
    ///   occupied.
    /// * CannotBuildOnMars - you cannot blueprint a structure on Mars.
    /// * ResearchNotUnlocked - you do not have the needed research to blueprint rockets.
    /// * InsufficientKarbonite - your team does not have enough Karbonite to
    ///   build the requested structure.
    pub fn blueprint(&mut self, worker_id: UnitID, unit_type: UnitType,
                     direction: Direction) -> Result<(), Error> {
        self.ok_if_can_blueprint(worker_id, unit_type, direction)?;
        let build_loc = {
            let worker = self.my_unit_mut(worker_id).unwrap();
            worker.worker_act();
            worker.location().map_location().unwrap().add(direction)
        };
        let team = self.team();
        self.create_unit(team, build_loc, unit_type).unwrap();
        self.my_team_mut().karbonite -= unit_type.blueprint_cost().unwrap();
        self.my_planet_mut().karbonite[build_loc.y as usize][build_loc.x as usize] = 0;
        Ok(())
    }

    fn ok_if_can_build(&self, worker_id: UnitID, blueprint_id: UnitID)
                       -> Result<(), Error> {
        let worker = self.my_unit(worker_id)?;
        let blueprint = self.my_unit(blueprint_id)?;
        // The worker must be on the map.
        worker.ok_if_on_map()?;
        // The worker must be able to act.
        worker.ok_if_can_worker_act()?;
        // The worker must be adjacent to the blueprint.
        worker.ok_if_within_ability_range(blueprint.location())?;
        // The blueprint must be incomplete.
        if blueprint.structure_is_built()? {
            Err(GameError::StructureAlreadyBuilt)?;
        }
        Ok(())
    }

    /// Whether the worker can build a blueprint with the given ID. The worker
    /// and the blueprint must be adjacent to each other. The worker cannot
    /// already have performed an action this round.
    pub fn can_build(&self, worker_id: UnitID, blueprint_id: UnitID) -> bool {
        self.ok_if_can_build(worker_id, blueprint_id).is_ok()
    }

    /// Builds a given blueprint, increasing its health by the worker's build
    /// amount. If raised to maximum health, the blueprint becomes a completed
    /// structure.
    ///
    /// * NoSuchUnit - either unit does not exist (within the vision range).
    /// * TeamNotAllowed - either unit is not on the current player's team.
    /// * UnitNotOnMap - the worker is not on the map.
    /// * InappropriateUnitType - the unit is not a worker, or the blueprint
    ///   is not a structure.
    /// * Overheated - the worker has already performed an action this turn.
    /// * OutOfRange - the worker is not adjacent to the blueprint.
    /// * StructureAlreadyBuilt - the blueprint has already been completed.
    pub fn build(&mut self, worker_id: UnitID, blueprint_id: UnitID)
                 -> Result<(), Error> {
        self.ok_if_can_build(worker_id, blueprint_id)?;
        let build_health = {
            let worker = self.my_unit_mut(worker_id).unwrap();
            worker.worker_act();
            worker.worker_build_health().unwrap()
        };
        self.my_unit_mut(blueprint_id).unwrap().be_built(build_health);
        Ok(())
    }

    fn ok_if_can_repair(&self, worker_id: UnitID, structure_id: UnitID) -> Result<(), Error> {
        let worker = self.my_unit(worker_id)?;
        let structure = self.my_unit(structure_id)?;
        worker.ok_if_on_map()?;
        worker.ok_if_can_worker_act()?;
        if !worker.location().is_adjacent_to(structure.location()) {
            Err(GameError::OutOfRange)?;
        }
        if !structure.structure_is_built()? {
            Err(GameError::StructureNotYetBuilt)?;
        }
        Ok(())
    }

    /// Whether the given worker can repair the given strucutre. Tests that the worker
    /// is able to execute a worker action, that the structure is built, and that the
    /// structure is within range.
    pub fn can_repair(&self, worker_id: UnitID, structure_id: UnitID) -> bool {
        self.ok_if_can_repair(worker_id, structure_id).is_ok()
    }

    /// Commands the worker to repair a structure, repleneshing health to it. This
    /// can only be done to structures which have been fully built.
    ///
    /// * NoSuchUnit - either unit does not exist (within the vision range).
    /// * TeamNotAllowed - either unit is not on the current player's team.
    /// * UnitNotOnMap - the worker is not on the map.
    /// * InappropriateUnitType - the unit is not a worker, or the target
    ///   is not a structure.
    /// * Overheated - the worker has already performed an action this turn.
    /// * OutOfRange - the worker is not adjacent to the structure.
    /// * StructureNotYetBuilt - the structure has not been completed.
    pub fn repair(&mut self, worker_id: UnitID, structure_id: UnitID) -> Result<(), Error> {
        self.ok_if_can_repair(worker_id, structure_id)?;
        self.my_unit_mut(worker_id).unwrap().worker_act();

        let repair_health = self.my_unit(worker_id).unwrap().worker_repair_health().unwrap();
        self.my_unit_mut(structure_id).unwrap().be_healed(repair_health);
        Ok(())
    }

    fn ok_if_can_replicate(&self, worker_id: UnitID, direction: Direction) 
                           -> Result<(), Error> {
        let worker = self.my_unit(worker_id)?;
        worker.ok_if_ability_ready()?;
        if self.karbonite() < worker.unit_type().replicate_cost()? {
            Err(GameError::InsufficientKarbonite)?;
        }
        let replicate_loc = worker.location().map_location()?.add(direction);
        if !self.is_occupiable(replicate_loc)? {
            Err(GameError::LocationNotEmpty)?;
        }
        Ok(())
    }

    /// Whether the worker is ready to replicate. Tests that the worker's
    /// ability heat is sufficiently low, that the team has sufficient
    /// karbonite in its resource pool, and that the square in the given
    /// direction is empty.
    pub fn can_replicate(&self, worker_id: UnitID, direction: Direction) -> bool {
        self.ok_if_can_replicate(worker_id, direction).is_ok()
    }

    /// Replicates a worker in the given direction. Subtracts the cost of the
    /// worker from the team's resource pool.
    ///
    /// * NoSuchUnit - the worker does not exist (within the vision range).
    /// * TeamNotAllowed - the worker is not on the current player's team.
    /// * InappropriateUnitType - the unit is not a worker.
    /// * Overheated - the worker is not ready to replicate again.
    /// * InsufficientKarbonite - your team does not have enough Karbonite for
    ///   the worker to replicate.
    /// * UnitNotOnMap - the worker is not on the map.
    /// * LocationOffMap - the location in the target direction is off the map.
    /// * LocationNotVisible - the location is outside the vision range.
    /// * LocationNotEmpty - the location in the target direction is already
    ///   occupied.
    pub fn replicate(&mut self, worker_id: UnitID, direction: Direction)
                     -> Result<(), Error> {
        self.ok_if_can_replicate(worker_id, direction)?;
        self.my_unit_mut(worker_id)?.worker_act();
        self.my_unit_mut(worker_id)?.replicate();
        let (team, location) = {
            let worker = self.my_unit(worker_id)?;
            (worker.team(), worker.location().map_location()?.add(direction))
        };
        self.create_unit(team, location, UnitType::Worker)?;
        self.my_team_mut().karbonite -= UnitType::Worker.replicate_cost()?;
        Ok(())
    }

    // ************************************************************************
    // *************************** KNIGHT METHODS *****************************
    // ************************************************************************

    fn ok_if_can_javelin(&self, knight_id: UnitID, target_id: UnitID) -> Result<(), Error> {
        let knight = self.my_unit(knight_id)?;
        let target = self.unit(target_id)?;
        knight.ok_if_on_map()?;
        knight.ok_if_javelin_unlocked()?;
        knight.ok_if_within_ability_range(target.location())?;
        Ok(())
    }

    /// Whether the knight can javelin the given robot, without taking into
    /// account the knight's ability heat. Takes into account only the knight's
    /// ability range, and the location of the robot.
    pub fn can_javelin(&self, knight_id: UnitID, target_id: UnitID) -> bool {
        self.ok_if_can_javelin(knight_id, target_id).is_ok()
    }

    fn ok_if_javelin_ready(&self, knight_id: UnitID) -> Result<(), Error> {
        let knight = self.my_unit(knight_id)?;
        knight.ok_if_javelin_unlocked()?;
        knight.ok_if_ability_ready()?;
        Ok(())
    }

    /// Whether the knight is ready to javelin. Tests whether the knight's
    /// ability heat is sufficiently low.
    pub fn is_javelin_ready(&self, knight_id: UnitID) -> bool {
       self.ok_if_javelin_ready(knight_id).is_ok()
    }

    /// Javelins the robot, dealing the knight's standard damage.
    ///
    /// * NoSuchUnit - either unit does not exist (inside the vision range).
    /// * TeamNotAllowed - the knight is not on the current player's team.
    /// * UnitNotOnMap - the knight is not on the map.
    /// * InappropriateUnitType - the unit is not a knight.
    /// * ResearchNotUnlocked - you do not have the needed research to use javelin.
    /// * OutOfRange - the target does not lie within ability range of the knight.
    /// * Overheated - the knight is not ready to use javelin again.
    pub fn javelin(&mut self, knight_id: UnitID, target_id: UnitID) -> Result<(), Error> {
        self.ok_if_can_javelin(knight_id, target_id)?;
        self.ok_if_javelin_ready(knight_id)?;
        let damage = self.my_unit_mut(knight_id).unwrap().javelin();
        self.damage_unit(target_id, damage);
        Ok(())
    }

    // ************************************************************************
    // *************************** RANGER METHODS *****************************
    // ************************************************************************

    fn ok_if_can_begin_snipe(&self, ranger_id: UnitID, location: MapLocation) -> Result<(), Error> {
        let ranger = self.my_unit(ranger_id)?;
        ranger.ok_if_on_map()?;
        ranger.ok_if_snipe_unlocked()?;
        let planet = self.planet();
        if !self.starting_map(planet).on_map(location) {
            Err(GameError::LocationOffMap)?
        }
        Ok(())
    }

    /// Whether the ranger can begin to snipe the given location, without
    /// taking into account the ranger's ability heat. Takes into account only
    /// the target location and the unit's type and unlocked abilities.
    pub fn can_begin_snipe(&self, ranger_id: UnitID, location: MapLocation) -> bool {
        self.ok_if_can_begin_snipe(ranger_id, location).is_ok()
    }

    fn ok_if_begin_snipe_ready(&self, ranger_id: UnitID) -> Result<(), Error> {
        let ranger = self.my_unit(ranger_id)?;
        ranger.ok_if_snipe_unlocked()?;
        ranger.ok_if_ability_ready()?;
        Ok(())
    }

    /// Whether the ranger is ready to begin snipe. Tests whether the ranger's
    /// ability heat is sufficiently low.
    pub fn is_begin_snipe_ready(&self, ranger_id: UnitID) -> bool {
        self.ok_if_begin_snipe_ready(ranger_id).is_ok()
    }

    /// Begins the countdown to snipe a given location. Maximizes the units
    /// attack and movement heats until the ranger has sniped. The ranger may
    /// begin the countdown at any time, including resetting the countdown
    /// to snipe a different location.
    ///
    /// * NoSuchUnit - either unit does not exist (inside the vision range).
    /// * TeamNotAllowed - the ranger is not on the current player's team.
    /// * UnitNotOnMap - the ranger is not on the map.
    /// * InappropriateUnitType - the unit is not a ranger.
    /// * ResearchNotUnlocked - you do not have the needed research to use snipe.
    /// * Overheated - the ranger is not ready to use snipe again.
    pub fn begin_snipe(&mut self, ranger_id: UnitID, location: MapLocation)
                       -> Result<(), Error> {
        self.ok_if_can_begin_snipe(ranger_id, location)?;
        self.ok_if_begin_snipe_ready(ranger_id)?;
        self.my_unit_mut(ranger_id).unwrap().begin_snipe(location);
        Ok(())
    }

    fn process_rangers(&mut self, planet: Planet) {
        let mut rangers: Vec<UnitID> = vec![];
        for unit in self.get_planet(planet).units.values() {
            if unit.unit_type() == UnitType::Ranger {
                rangers.push(unit.id());
            }
        }

        for id in rangers {
            let target_location = self.get_planet_mut(planet).units.get_mut(&id).unwrap().process_snipe();
            if target_location.is_some() {
                let damage = self.get_planet(planet).units.get(&id).unwrap().damage().unwrap();
                self.damage_location(target_location.unwrap(), damage);
                self.viewer_changes.push(ViewerDelta::RangerSnipe { 
                    ranger_id: id, 
                    target_location: target_location.unwrap(), 
                });
            }
        }
    }

    // ************************************************************************
    // **************************** MAGE METHODS ******************************
    // ************************************************************************
    
    fn ok_if_can_blink(&self, mage_id: UnitID, location: MapLocation) -> Result<(), Error> {
        let mage = self.my_unit(mage_id)?;
        mage.ok_if_on_map()?;
        mage.ok_if_blink_unlocked()?;
        mage.ok_if_within_ability_range(OnMap(location))?;
        if !self.is_occupiable(location)? {
            Err(GameError::LocationNotEmpty)?;
        }
        Ok(())
    }

    /// Whether the mage can blink to the given location, without taking into
    /// account the mage's ability heat. Takes into account only the mage's
    /// ability range, the map terrain, positions of other units, and the edge
    /// of the game map.
    pub fn can_blink(&self, mage_id: UnitID, location: MapLocation) -> bool {
        self.ok_if_can_blink(mage_id, location).is_ok()
    }

    fn ok_if_blink_ready(&self, mage_id: UnitID) -> Result<(), Error> {
        let mage = self.my_unit(mage_id)?;
        mage.ok_if_blink_unlocked()?;
        mage.ok_if_ability_ready()?;
        Ok(())
    }

    /// Whether the mage is ready to blink. Tests whether the mage's ability
    /// heat is sufficiently low.
    pub fn is_blink_ready(&self, mage_id: UnitID) -> bool {
        self.ok_if_blink_ready(mage_id).is_ok()
    }

    /// Blinks the mage to the given location.
    ///
    /// * NoSuchUnit - the mage does not exist (inside the vision range).
    /// * TeamNotAllowed - the mage is not on the current player's team.
    /// * UnitNotOnMap - the mage is not on the map.
    /// * InappropriateUnitType - the unit is not a mage.
    /// * ResearchNotUnlocked - you do not have the needed research to use blink.
    /// * OutOfRange - the target does not lie within ability range of the mage.
    /// * LocationOffMap - the target location is not on this planet's map.
    /// * LocationNotVisible - the target location is outside the vision range.
    /// * LocationNotEmpty - the target location is already occupied.
    /// * Overheated - the mage is not ready to use blink again.
    pub fn blink(&mut self, mage_id: UnitID, location: MapLocation) -> Result<(), Error> {
        self.ok_if_can_blink(mage_id, location)?;
        self.ok_if_blink_ready(mage_id)?;
        self.remove_unit(mage_id);
        self.my_unit_mut(mage_id).unwrap().blink(location);
        self.place_unit(mage_id);
        Ok(())
    }

    // ************************************************************************
    // *************************** HEALER METHODS *****************************
    // ************************************************************************

    fn ok_if_can_heal(&self, healer_id: UnitID, robot_id: UnitID) -> Result<(), Error> {
        self.my_unit(healer_id)?.ok_if_on_map()?;

        let target_loc = self.my_unit(robot_id)?.location();
        if !target_loc.is_on_map() {
            Err(GameError::UnitNotOnMap)?;
        }
        self.my_unit(healer_id).unwrap().ok_if_within_attack_range(target_loc)?;
        self.my_unit(robot_id).unwrap().ok_if_robot()?;
        Ok(())
    }

    /// Whether the healer can heal the given robot, without taking into
    /// account the healer's attack heat. Takes into account only the healer's
    /// attack range, and the location of the robot.
    pub fn can_heal(&self, healer_id: UnitID, robot_id: UnitID) -> bool {
        self.ok_if_can_heal(healer_id, robot_id).is_ok()
    }

    fn ok_if_heal_ready(&self, healer_id: UnitID) -> Result<(), Error> {
        Ok(self.my_unit(healer_id)?.ok_if_attack_ready()?)
    }

    /// Whether the healer is ready to heal. Tests whether the healer's attack
    /// heat is sufficiently low.
    pub fn is_heal_ready(&self, healer_id: UnitID) -> bool {
        self.ok_if_heal_ready(healer_id).is_ok()
    }

    /// Commands the healer to heal the target robot.
    ///
    /// * NoSuchUnit - either unit does not exist (inside the vision range).
    /// * InappropriateUnitType - the unit is not a healer, or the target is not
    ///   a robot.
    /// * TeamNotAllowed - either robot is not on the current player's team.
    /// * UnitNotOnMap - the healer is not on the map.
    /// * OutOfRange - the target does not lie within "attack" range of the healer.
    /// * Overheated - the healer is not ready to heal again.
    pub fn heal(&mut self, healer_id: UnitID, robot_id: UnitID) -> Result<(), Error> {
        self.ok_if_can_heal(healer_id, robot_id)?;
        self.ok_if_heal_ready(healer_id)?;
        let damage = self.my_unit_mut(healer_id).unwrap().use_attack();
        self.damage_unit(robot_id, damage);
        Ok(())
    }

    fn ok_if_can_overcharge(&self, healer_id: UnitID, robot_id: UnitID)
                            -> Result<(), Error> {
        let healer = self.my_unit(healer_id)?;
        let robot = self.my_unit(robot_id)?;
        healer.ok_if_on_map()?;
        robot.ok_if_can_be_overcharged()?;
        healer.ok_if_overcharge_unlocked()?;
        healer.ok_if_within_ability_range(robot.location())?;
        Ok(())
    }

    /// Whether the healer can overcharge the given robot, without taking into
    /// account the healer's ability heat. Takes into account only the healer's
    /// ability range, and the location of the robot.
    pub fn can_overcharge(&self, healer_id: UnitID, robot_id: UnitID) -> bool {
        self.ok_if_can_overcharge(healer_id, robot_id).is_ok()
    }

    fn ok_if_overcharge_ready(&self, healer_id: UnitID) -> Result<(), Error> {
        let healer = self.my_unit(healer_id)?;
        healer.ok_if_overcharge_unlocked()?;
        healer.ok_if_ability_ready()?;
        Ok(())
    }

    /// Whether the healer is ready to overcharge. Tests whether the healer's
    /// ability heat is sufficiently low.
    pub fn is_overcharge_ready(&self, healer_id: UnitID) -> bool {
        self.ok_if_overcharge_ready(healer_id).is_ok()
    }

    /// Overcharges the robot, resetting the robot's cooldowns. The robot must
    /// be on the same team as you.
    ///
    /// * NoSuchUnit - either unit does not exist (inside the vision range).
    /// * TeamNotAllowed - either robot is not on the current player's team.
    /// * UnitNotOnMap - the healer is not on the map.
    /// * InappropriateUnitType - the unit is not a healer, or the target is not
    ///   a robot.
    /// * ResearchNotUnlocked - you do not have the needed research to use overcharge.
    /// * OutOfRange - the target does not lie within ability range of the healer.
    /// * Overheated - the healer is not ready to use overcharge again.
    pub fn overcharge(&mut self, healer_id: UnitID, robot_id: UnitID)
                      -> Result<(), Error> {
        self.ok_if_can_overcharge(healer_id, robot_id)?;
        self.ok_if_overcharge_ready(healer_id)?;
        self.my_unit_mut(healer_id)?.overcharge();
        self.my_unit_mut(robot_id)?.be_overcharged();
        Ok(())
    }

    // ************************************************************************
    // ************************* STRUCTURE METHODS ****************************
    // ************************************************************************

    fn ok_if_can_load(&self, structure_id: UnitID, robot_id: UnitID)
                      -> Result<(), Error> {
        let robot = self.my_unit(robot_id)?;
        let structure = self.my_unit(structure_id)?;
        robot.ok_if_on_map()?;
        structure.ok_if_on_map()?;
        robot.ok_if_move_ready()?;
        structure.ok_if_can_load()?;
        if !structure.location().is_adjacent_to(robot.location()) {
            Err(GameError::OutOfRange)?;
        }
        Ok(())
    }

    /// Whether the robot can be loaded into the given structure's garrison. The robot
    /// must be ready to move and must be adjacent to the structure. The structure
    /// and the robot must be on the same team, and the structure must have space.
    pub fn can_load(&self, structure_id: UnitID, robot_id: UnitID) -> bool {
        self.ok_if_can_load(structure_id, robot_id).is_ok()
    }

    /// Loads the robot into the garrison of the structure.
    ///
    /// * NoSuchUnit - either unit does not exist (inside the vision range).
    /// * TeamNotAllowed - either unit is not on the current player's team.
    /// * UnitNotOnMap - either unit is not on the map.
    /// * Overheated - the robot is not ready to move again.
    /// * InappropriateUnitType - the first unit is not a structure, or the
    ///   second unit is not a robot.
    /// * StructureNotYetBuilt - the structure has not yet been completed.
    /// * GarrisonFull - the structure's garrison is already full.
    /// * OutOfRange - the robot is not adjacent to the structure.
    pub fn load(&mut self, structure_id: UnitID, robot_id: UnitID)
                    -> Result<(), Error> {
        self.ok_if_can_load(structure_id, robot_id)?;
        self.remove_unit(robot_id);
        self.my_unit_mut(structure_id).unwrap().load(robot_id);
        self.my_unit_mut(robot_id).unwrap().board_rocket(structure_id);
        Ok(())
    }

    fn ok_if_can_unload(&self, structure_id: UnitID, direction: Direction)
                        -> Result<(), Error> {
        let structure = self.my_unit(structure_id)?;
        structure.ok_if_on_map()?;
        structure.ok_if_can_unload_unit()?;
        let robot = self.my_unit(structure.structure_garrison()?[0])?;
        let loc = structure.location().map_location()?.add(direction);
        if !self.is_occupiable(loc)? {
            Err(GameError::LocationNotEmpty)?;
        }
        robot.ok_if_move_ready()?;
        Ok(())
    }

    /// Tests whether the given structure is able to unload a unit in the
    /// given direction. There must be space in that direction, and the unit
    /// must be ready to move.
    pub fn can_unload(&self, structure_id: UnitID, direction: Direction) -> bool {
        self.ok_if_can_unload(structure_id, direction).is_ok()
    }

    /// Unloads a robot from the garrison of the specified structure into an 
    /// adjacent space. Robots are unloaded in the order they were loaded.
    ///
    /// * NoSuchUnit - the unit does not exist (inside the vision range).
    /// * TeamNotAllowed - either unit is not on the current player's team.
    /// * UnitNotOnMap - the structure is not on the map.
    /// * InappropriateUnitType - the unit is not a structure.
    /// * StructureNotYetBuilt - the structure has not yet been completed.
    /// * GarrisonEmpty - the structure's garrison is already empty.
    /// * LocationOffMap - the location in the target direction is off the map.
    /// * LocationNotEmpty - the location in the target direction is already
    ///   occupied.
    /// * Overheated - the robot inside the structure is not ready to move again.
    pub fn unload(&mut self, structure_id: UnitID, direction: Direction)
                  -> Result<(), Error> {
        self.ok_if_can_unload(structure_id, direction)?;
        let (robot_id, structure_loc) = {
            let structure = self.my_unit_mut(structure_id)?;
            (structure.unload_unit(), structure.location().map_location()?)
        };
        let robot_loc = structure_loc.add(direction);
        self.my_unit_mut(robot_id)?.move_to(robot_loc);
        self.place_unit(robot_id);
        Ok(())
    }

    // ************************************************************************
    // ************************** FACTORY METHODS *****************************
    // ************************************************************************

    fn ok_if_can_produce_robot(&self, factory_id: UnitID, robot_type: UnitType)
                                 -> Result<(), Error> {
        let factory = self.my_unit(factory_id)?;
        factory.ok_if_can_produce_robot(robot_type)?;
        let cost = robot_type.factory_cost().expect("unit type is ok");
        if self.karbonite() < cost {
            Err(GameError::InsufficientKarbonite)?;
        }
        Ok(())
    }

    /// Whether the factory can produce a robot of the given type. The factory
    /// must not currently be producing a robot, and the team must have
    /// sufficient resources in its resource pool.
    pub fn can_produce_robot(&mut self, factory_id: UnitID, robot_type: UnitType) -> bool {
        self.ok_if_can_produce_robot(factory_id, robot_type).is_ok()        
    }

    /// Starts producing the robot of the given type.
    ///
    /// * NoSuchUnit - the factory does not exist (inside the vision range).
    /// * TeamNotAllowed - the factory is not on the current player's team.
    /// * InappropriateUnitType - the unit is not a factory, or the unit type
    ///   is not a robot.
    /// * StructureNotYetBuilt - the factory has not yet been completed.
    /// * FactoryBusy - the factory is already producing a unit.
    /// * InsufficientKarbonite - your team does not have enough Karbonite to
    ///   produce the given robot.
    pub fn produce_robot(&mut self, factory_id: UnitID, robot_type: UnitType)
                       -> Result<(), Error> {
        self.ok_if_can_produce_robot(factory_id, robot_type)?;
        self.my_team_mut().karbonite -= robot_type.factory_cost().expect("unit type is ok");
        let factory = self.my_unit_mut(factory_id).expect("factory exists");
        factory.produce_robot(robot_type);
        Ok(())
    }

    /// Process the end of the turn for factories. If a factory added a unit
    /// to its garrison, also mark that unit down in the game world.
    ///
    /// Note that factores cannot be built on Mars, so we only process Earth.
    fn process_factories(&mut self) {
        let planet = Planet::Earth;
        let mut factory_ids: Vec<UnitID> = vec![];
        for unit in self.get_planet(planet).units.values().into_iter() {
            if unit.unit_type() == UnitType::Factory {
                factory_ids.push(unit.id());
            }
        }

        for factory_id in factory_ids {
            let (unit_type, team) = {
                let factory = self.get_planet_mut(planet).units.get_mut(&factory_id).unwrap();
                let new_unit_type = factory.process_factory_round();
                if new_unit_type.is_none() {
                    continue;
                }
                (new_unit_type.unwrap(), factory.team())
            };
            self.viewer_changes.push(ViewerDelta::ProductionDone { factory_id, unit_type});

            let id = self.id_generator.next_id();
            let level = self.get_team(team).research.get_level(&unit_type);
            let new_unit = Unit::new(id, team, unit_type, level, InGarrison(factory_id))
                .expect("research_level is valid");

            self.get_planet_mut(planet).units.insert(id, new_unit);
            self.get_planet_mut(planet).units.get_mut(&factory_id).unwrap().load(id);
        }
    }

    // ************************************************************************
    // *************************** ROCKET METHODS *****************************
    // ************************************************************************

    /// The landing rounds and locations of rockets in space that belong to the
    /// current team.
    pub fn rocket_landings(&self) -> RocketLandingInfo {
        self.my_team().rocket_landings.clone()
    }

    fn ok_if_can_launch_rocket(&self, rocket_id: UnitID, destination: MapLocation)
                               -> Result<(), Error> {
        let rocket = self.my_unit(rocket_id)?;
        if destination.planet == self.planet() {
            Err(GameError::SamePlanet)?;
        }
        rocket.ok_if_can_launch_rocket()?;
        let map = &self.starting_map(destination.planet);
        if !map.on_map(destination) {
            Err(GameError::LocationOffMap)?;
        }
        if !map.is_passable_terrain_at(destination)? {
            Err(GameError::LocationNotEmpty)?;
        }
        Ok(())
    }

    /// Whether the rocket can launch into space to the given destination. The
    /// rocket can launch if the it has never been used before. The destination
    /// is valid if it contains passable terrain on the other planet.
    pub fn can_launch_rocket(&self, rocket_id: UnitID, destination: MapLocation)
                             -> bool {
        self.ok_if_can_launch_rocket(rocket_id, destination).is_ok()
    }

    /// Launches the rocket into space, damaging the units adjacent to the
    /// takeoff location.
    ///
    /// * NoSuchUnit - the rocket does not exist (inside the vision range).
    /// * TeamNotAllowed - the rocket is not on the current player's team.
    /// * SamePlanet - the rocket cannot fly to a location on the same planet.
    /// * InappropriateUnitType - the unit is not a rocket.
    /// * StructureNotYetBuilt - the rocket has not yet been completed.
    /// * RocketUsed - the rocket has already been used.
    /// * LocationOffMap - the given location is off the map.
    /// * LocationNotEmpty - the given location contains impassable terrain.
    pub fn launch_rocket(&mut self, rocket_id: UnitID, destination: MapLocation)
                         -> Result<(), Error> {
        self.ok_if_can_launch_rocket(rocket_id, destination)?;
        let takeoff_loc = self.my_unit(rocket_id)?.location().map_location()?;
        let blast_damage = self.my_unit(rocket_id)?.rocket_blast_damage()?;
        for dir in Direction::all() {
            self.damage_location(takeoff_loc.add(dir), blast_damage);
        }
        self.move_to_space(rocket_id);
        self.my_unit_mut(rocket_id)?.launch_rocket();

        let landing_round = self.round + self.orbit.duration(self.round)
            + self.my_unit(rocket_id)?.rocket_travel_time_decrease().unwrap();
        self.my_team_mut().rocket_landings.add_landing(
            landing_round, RocketLanding::new(rocket_id, destination)
        );
        Ok(())
    }

    /// Lands the rocket, damaging the units in adjacent squares. The rocket
    /// is destroyed if it lands on a factory, rocket, or impassable terrain.
    ///
    /// Also resets the amount of karbonite at that location if the rocket
    /// successfully lands.
    fn land_rocket(&mut self, rocket_id: UnitID, destination: MapLocation) {
        let blast_damage = self.my_unit(rocket_id).unwrap().rocket_blast_damage().unwrap();
        if self.my_planet().units_by_loc.contains_key(&destination) {
            let victim_id = *self.my_planet().units_by_loc.get(&destination).unwrap();
            let should_destroy_rocket = match self.unit(victim_id).unwrap().unit_type() {
                UnitType::Rocket => true,
                UnitType::Factory => true,
                _ => false,
            };
            if should_destroy_rocket {
                self.destroy_unit(rocket_id);
            } else {
                self.my_planet_mut().karbonite[destination.y as usize][destination.x as usize] = 0;
            }
            self.destroy_unit(victim_id);
        } else {
            self.my_unit_mut(rocket_id).unwrap().land_rocket(destination);
            self.move_from_space(rocket_id);
            self.my_planet_mut().karbonite[destination.y as usize][destination.x as usize] = 0;
        }

        for dir in Direction::all() {
            self.damage_location(destination.add(dir), blast_damage);
        }
    }

    fn process_rockets(&mut self, team: Team) {
        let landings = self.get_team(team).rocket_landings.landings_on(self.round);
        for landing in landings.iter() {
            self.land_rocket(landing.rocket_id, landing.destination);
            self.viewer_changes.push(ViewerDelta::RocketLanding { 
                rocket_id: landing.rocket_id, 
                location: landing.destination 
            });
        }
    }

    // ************************************************************************
    // ***************************** MANAGER API ******************************
    // ************************************************************************

    pub(crate) fn cached_world(&self, player: Player) -> &GameWorld {
        if let Some(world) = self.cached_world.get(&player) {
            world
        } else {
            unreachable!();
        }
    }

    pub(crate) fn initial_start_turn_message(&self) -> StartTurnMessage {
        let initial_player = Player::first_to_move();
        let world = self.cached_world(initial_player);
        if world.round != 1 {
            panic!("You should only get the initial STM on round 1.");
        }

        StartTurnMessage {
            round: world.round,
            visible_locs: world.my_planet().visible_locs.clone(),
            units_changed: vec![],
            units_vanished: vec![],
            karbonite_changed: vec![],
            id_generator: world.id_generator.clone(),
            units_in_space_changed: vec![],
            units_in_space_vanished: vec![],
            other_array_changed: vec![],
            rocket_landings: world.my_team().rocket_landings.clone(),
            research: world.my_team().research.clone(),
            karbonite: world.my_team().karbonite,
        }
    }

    /// Updates the current player in the game. If a round of four turns has
    /// finished, also processes the end of the round. This includes updating
    /// unit cooldowns, rocket landings, asteroid strikes, research, etc. Returns 
    /// the next player to move, and whether the round was also ended.
    pub(crate) fn end_turn(&mut self) -> StartTurnMessage {
        use self::Team::*;
        use self::Planet::*;

        self.player_to_move = match self.player_to_move {
            Player { team: Red, planet: Earth } => Player::new(Blue, Earth),
            Player { team: Blue, planet: Earth } => Player::new(Red, Mars),
            Player { team: Red, planet: Mars } => Player::new(Blue, Mars),
            Player { team: Blue, planet: Mars } => {
                // This is the last player to move, so we can advance to the next round.
                self.end_round();
                Player::new(Red, Earth)
            },
        };

        // Land rockets.
        if self.planet() == Mars {
            let team = self.team();
            self.process_rockets(team);
        }

        let player = self.player_to_move;
        let world = self.filter(player);
        let mut stm = StartTurnMessage {
            round: world.round,
            visible_locs: world.my_planet().visible_locs.clone(),
            units_changed: vec![],
            units_vanished: vec![],
            karbonite_changed: vec![],
            id_generator: world.id_generator.clone(),
            units_in_space_changed: vec![],
            units_in_space_vanished: vec![],
            other_array_changed: vec![],
            rocket_landings: world.my_team().rocket_landings.clone(),
            research: world.my_team().research.clone(),
            karbonite: world.my_team().karbonite,
        };
        {
            let old_world = self.cached_world.get(&player).unwrap();
            for (id, unit) in world.my_planet().units.iter() {
                if !old_world.my_planet().units.contains_key(&id) ||
                (old_world.my_planet().units.get(&id) != Some(&unit)) {
                    stm.units_changed.push(unit.clone());
                }
            }
            for id in old_world.my_planet().units.keys().into_iter() {
                if !world.my_planet().units.contains_key(&id) {
                    stm.units_vanished.push(*id);
                }
            }
            for (id, unit) in world.my_team().units_in_space.iter() {
                if !old_world.my_team().units_in_space.contains_key(&id) ||
                (old_world.my_team().units_in_space.get(&id) != Some(&unit)) {
                    stm.units_in_space_changed.push(unit.clone());
                }
            }
            for id in old_world.my_team().units_in_space.keys().into_iter() {
                if !world.my_team().units_in_space.contains_key(&id) {
                    stm.units_in_space_vanished.push(*id);
                }
            }
            let old_array = old_world.get_team_array(player.planet.other());
            let new_array = world.get_team_array(player.planet.other());
            for index in 0..COMMUNICATION_ARRAY_LENGTH {
                if old_array[index] != new_array[index] {
                    stm.other_array_changed.push((index, new_array[index]));
                }
            }
            let map = self.starting_map(player.planet);
            for y in 0..map.height {
                for x in 0..map.width {
                    let karbonite = world.my_planet().karbonite[y][x];
                    if karbonite != old_world.my_planet().karbonite[y][x] {
                        let loc = MapLocation::new(player.planet, x as i32, y as i32);
                        stm.karbonite_changed.push((loc, karbonite));
                    }
                }
            }
        }
        self.cached_world.insert(player, world);

        stm
    }

    fn end_round(&mut self) {
        self.round += 1;

        // Annihilate Earth, if necessary.
        if self.round == APOCALYPSE_ROUND {
            // Destroy all units by clearing Earth's unit data structures.
            let earth = self.get_planet_mut(Planet::Earth);
            earth.units.clear();
            earth.units_by_loc.clear();
        }

        // Update unit cooldowns.
        for unit in &mut self.get_planet_mut(Planet::Earth).units.values_mut() {
            unit.end_round();
        }
        for unit in &mut self.get_planet_mut(Planet::Mars).units.values_mut() {
            unit.end_round();
        }

        // Discard the oldest version of each team array.
        self.get_team_mut(Team::Red).team_arrays.end_round();
        self.get_team_mut(Team::Blue).team_arrays.end_round();

        // Passive karbonite production.
        self.process_karbonite(Team::Red);
        self.process_karbonite(Team::Blue);

        // Process ranger snipes.
        self.process_rangers(Planet::Earth);
        self.process_rangers(Planet::Mars);

        // Add produced factory robots to the garrison.
        self.process_factories();

        // Process any potential asteroid impacts.
        self.process_asteroids();

        // Update the current research and process any completed upgrades.
        self.process_research(Team::Red);
        self.process_research(Team::Blue);
    }

    /// Applies a single delta to this GameWorld.
    pub(crate) fn apply(&mut self, delta: &Delta) -> Result<(), Error> {
        match *delta {
            Delta::Attack {robot_id, target_unit_id} => self.attack(robot_id, target_unit_id),
            Delta::BeginSnipe {ranger_id, location} => self.begin_snipe(ranger_id, location),
            Delta::Blueprint {worker_id, structure_type, direction} => self.blueprint(worker_id, structure_type, direction),
            Delta::Blink {mage_id, location} => self.blink(mage_id, location),
            Delta::Build {worker_id, blueprint_id} => self.build(worker_id, blueprint_id),
            Delta::Disintegrate {unit_id} => self.disintegrate_unit(unit_id),
            Delta::Harvest {worker_id, direction} => self.harvest(worker_id, direction),
            Delta::Heal {healer_id, target_robot_id} => self.heal(healer_id, target_robot_id),
            Delta::Javelin {knight_id, target_unit_id} => self.javelin(knight_id, target_unit_id),
            Delta::LaunchRocket {rocket_id, location} => self.launch_rocket(rocket_id, location),
            Delta::Load {structure_id, robot_id} => self.load(structure_id, robot_id),
            Delta::Move {robot_id, direction} => self.move_robot(robot_id, direction),
            Delta::Overcharge {healer_id, target_robot_id} => self.overcharge(healer_id, target_robot_id),
            Delta::ProduceRobot {factory_id, robot_type} => self.produce_robot(factory_id, robot_type),
            Delta::QueueResearch {branch} => { self.queue_research(branch); Ok(()) },
            Delta::Repair {worker_id, structure_id} => self.repair(worker_id, structure_id),
            Delta::Replicate {worker_id, direction} => self.replicate(worker_id, direction),
            Delta::ResetResearchQueue => { self.reset_research(); Ok(()) },
            Delta::Unload {structure_id, direction} => self.unload(structure_id, direction),
            Delta::WriteTeamArray {index, value} => self.write_team_array(index, value),
            Delta::Nothing => Ok(()),
        }
    }

    /// Applies a turn message to this GameWorld, and ends the current turn. Returns
    /// the next player to move, and whether the current round was also ended.
    pub(crate) fn apply_turn(&mut self, turn: &TurnMessage) -> StartTurnMessage {
        for delta in turn.changes.iter() {
            self.apply(delta).unwrap();
        }
        self.end_turn()
    }

    /// Determines if the game has ended, returning the winning team if so.
    pub(crate) fn is_game_over(&self) -> Option<Team> {
        // Calculate the value of all units.
        let mut red_units_value = 0;
        let mut blue_units_value = 0;
        for unit in self.get_planet(Planet::Earth).units.values() {
            match unit.team() {
                Team::Red => { red_units_value += unit.unit_type().value(); },
                Team::Blue => { blue_units_value += unit.unit_type().value(); },
            }
        }
        for unit in self.get_planet(Planet::Mars).units.values() {
            match unit.team() {
                Team::Red => { red_units_value += unit.unit_type().value(); },
                Team::Blue => { blue_units_value += unit.unit_type().value(); },
            }
        }
        for unit in self.get_team(Team::Red).units_in_space.values() {
            red_units_value += unit.unit_type().value();
        }
        for unit in self.get_team(Team::Blue).units_in_space.values() {
            blue_units_value += unit.unit_type().value();
        }

        // The game should not end if both teams still have units, and we are
        // not at the round limit.
        if self.round() <= ROUND_LIMIT && red_units_value > 0 && blue_units_value > 0 {
            return None;
        }

        // Tiebreakers proceed in the following order:
        // 1. Highest combined value of all living units
        match red_units_value.cmp(&blue_units_value) {
            Ordering::Less => { return Some(Team::Blue); },
            Ordering::Equal => {},
            Ordering::Greater => { return Some(Team::Red); },
        }

        // 2. Most Karbonite
        match self.get_team(Team::Red).karbonite.cmp(&self.get_team(Team::Blue).karbonite) {
            Ordering::Less => { return Some(Team::Blue); },
            Ordering::Equal => {},
            Ordering::Greater => { return Some(Team::Red); },
        }

        // 3. "RNG"
        match rand::random::<u8>() % 2 {
            0 => Some(Team::Blue),
            1 => Some(Team::Red),
            _ => unreachable!(),
        }
    }

    /// Get the additional changes that have been generated for the viewer
    /// since this function was last called.
    pub(crate) fn flush_viewer_changes(&mut self) -> Vec<ViewerDelta> {
        let changes = self.viewer_changes.clone();
        self.viewer_changes = Vec::new();
        changes
    }

    /// Get the list of units, with some info truncated, to send to the viewer.
    pub(crate) fn get_viewer_units(&self) -> Vec<ViewerUnitInfo> {
        let mut units = Vec::new();
        for unit in self.get_planet(Planet::Earth).units.values() {
            if unit.location().is_on_map() {
                units.push(ViewerUnitInfo {
                    id: unit.id(),
                    unit_type: unit.unit_type(),
                    health: unit.health(),
                    location: unit.location().map_location().unwrap(),
                });
            }
        }
        for unit in self.get_planet(Planet::Mars).units.values() {
            if unit.location().is_on_map() {
                units.push(ViewerUnitInfo {
                    id: unit.id(),
                    unit_type: unit.unit_type(),
                    health: unit.health(),
                    location: unit.location().map_location().unwrap(),
                });
            }
        }
        units
    }

    // ************************************************************************
    // ****************************** PLAYER API ******************************
    // ************************************************************************

    /// Applies a start turn message to reflect the changes in the GameWorld
    /// since the player's last turn, but with the player's limited visibility.
    ///
    /// Aside from applying the changes in the message, this function must
    /// also increment the round and reindex units by location.
    pub(crate) fn start_turn(&mut self, turn: &StartTurnMessage) {
        self.round = turn.round;
        self.my_planet_mut().visible_locs = turn.visible_locs.clone();
        for unit in &turn.units_changed {
            self.my_planet_mut().units.insert(unit.id(), unit.clone());
        }
        for unit_id in &turn.units_vanished {
            self.my_planet_mut().units.remove(unit_id);
        }
        for &(location, karbonite) in &turn.karbonite_changed {
            let x = location.x as usize;
            let y = location.y as usize;
            self.my_planet_mut().karbonite[y][x] = karbonite;
        }
        for unit in &turn.units_in_space_changed {
            self.my_team_mut().units_in_space.insert(unit.id(), unit.clone());
        }
        for unit_id in &turn.units_in_space_vanished {
            self.my_team_mut().units_in_space.remove(unit_id);
        }
        let planet = self.planet().other();
        for &(index, value) in &turn.other_array_changed {
            self.my_team_mut().team_arrays.write(planet, index, value).unwrap();
        }
        self.id_generator = turn.id_generator.clone();
        self.my_team_mut().rocket_landings = turn.rocket_landings.clone();
        self.my_team_mut().research = turn.research.clone();
        self.my_team_mut().karbonite = turn.karbonite;

        let mut units_by_loc = FnvHashMap::default();
        for (id, unit) in self.my_planet().units.iter() {
            if let OnMap(loc) = unit.location() {
                units_by_loc.insert(loc, *id);
            }
        }
        self.my_planet_mut().units_by_loc = units_by_loc;
    }

    pub(crate) fn manager_karbonite(&self, team: Team) -> u32 {
        self.team_states.get(&team).expect("oy, stop being nefarious").karbonite
    }
}

#[cfg(test)]
mod tests {
    use super::*;

    fn _print_visible_locs(locs: &Vec<Vec<bool>>) {
        for bool_row in locs {
            let mut int_row: Vec<u8> = vec![];
            for entry in bool_row {
                int_row.push(*entry as u8);
            }
            println!("{:?}", int_row);
        }
    }

    #[test]
    fn test_all_locations_within() {
        let world = GameWorld::test_world();
        let loc = MapLocation::new(Planet::Earth, 2, 4);
        let locs = world.all_locations_within(loc, 16);
        assert_eq!(locs.len(), 43, "43 locations within 16 distance squared");
        for new_loc in locs {
            assert_lte!(loc.distance_squared_to(new_loc), 16);
        }
        assert_eq!(world.all_locations_within(loc, 0), vec![loc]);
    }

    #[test]
    fn test_end_turn_trivial() {
        let mut world = GameWorld::new(GameMap::test_map());
        let old_worlds = [
            world.cached_world(Player::new(Team::Blue, Planet::Earth)).clone(),
            world.cached_world(Player::new(Team::Red, Planet::Mars)).clone(),
            world.cached_world(Player::new(Team::Blue, Planet::Mars)).clone(),
            world.cached_world(Player::new(Team::Red, Planet::Earth)).clone(),
        ];
        let new_rounds = [1, 1, 1, 2];

        // There should be no changes in each of the first two turns between
        // the initial filtered map and the next turn's filtered map.
        for i in 0..3 {
            let stm = world.end_turn();
            assert_eq!(stm.round, new_rounds[i]);
            assert_eq!(stm.visible_locs, old_worlds[i].my_planet().visible_locs);
            assert_eq!(stm.units_changed.len(), 0);
            assert_eq!(stm.units_vanished.len(), 0);
            assert_eq!(stm.karbonite_changed.len(), 0);
            assert_eq!(stm.units_in_space_changed.len(), 0);
            assert_eq!(stm.units_in_space_vanished.len(), 0);
            assert_eq!(stm.other_array_changed.len(), 0);
            assert_eq!(stm.rocket_landings, old_worlds[i].my_team().rocket_landings);
            assert_eq!(stm.research, old_worlds[i].my_team().research);
            assert_eq!(stm.karbonite, old_worlds[i].my_team().karbonite);
        }
    }

    #[test]
    fn test_filter_visibility() {
        let initial_units_earth = vec![
            Unit::new(1, Team::Red, UnitType::Worker, 0, OnMap(MapLocation::new(Planet::Earth, 0, 0))).unwrap(),
            Unit::new(2, Team::Red, UnitType::Mage, 0, OnMap(MapLocation::new(Planet::Earth, 10, 11))).unwrap(),
            Unit::new(3, Team::Red, UnitType::Rocket, 0, OnMap(MapLocation::new(Planet::Earth, 10, 10))).unwrap(),
            Unit::new(4, Team::Blue, UnitType::Mage, 0, OnMap(MapLocation::new(Planet::Earth, 11, 10))).unwrap(),
            Unit::new(5, Team::Blue, UnitType::Worker, 0, OnMap(MapLocation::new(Planet::Earth, 29, 29))).unwrap(),
        ];

        let mut map = GameMap::test_map();
        map.earth_map = PlanetMap {
            planet: Planet::Earth,
            height: 30,
            width: 30,
            initial_units: initial_units_earth,
            is_passable_terrain: vec![vec![true; 30]; 30],
            initial_karbonite: vec![vec![0; 30]; 30],
        };
        let mut world = GameWorld::new(map);
        let red_world = world.cached_world(Player::new(Team::Red, Planet::Earth)).clone();
        let mut blue_world = world.cached_world(Player::new(Team::Blue, Planet::Earth)).clone();

        // The Devs engine can see all the units.
        assert!(world.unit(1).is_ok());
        assert!(world.unit(2).is_ok());
        assert!(world.unit(3).is_ok());
        assert!(world.unit(4).is_ok());
        assert!(world.unit(5).is_ok());

        // The Red Earth engine cannot see 5, which is not in range.
        assert!(red_world.unit(1).is_ok());
        assert!(red_world.unit(2).is_ok());
        assert!(red_world.unit(3).is_ok());
        assert!(red_world.unit(4).is_ok());
        assert_err!(red_world.unit(5), GameError::NoSuchUnit);

        // The Blue Earth engine cannot see 1, which is not in range.
        blue_world.start_turn(&world.end_turn());
        assert_err!(blue_world.unit(1), GameError::NoSuchUnit);
        assert!(blue_world.unit(2).is_ok());
        assert!(blue_world.unit(3).is_ok());
        assert!(blue_world.unit(4).is_ok());
        assert!(blue_world.unit(5).is_ok());
    }

    #[test]
    fn test_sensing_with_filter() {
        // Create a world with some units on Earth, on Mars, and in space.
        let initial_units_earth = vec![
            Unit::new(1, Team::Red, UnitType::Worker, 0, OnMap(MapLocation::new(Planet::Earth, 9, 10))).unwrap(),
            Unit::new(2, Team::Red, UnitType::Mage, 0, OnMap(MapLocation::new(Planet::Earth, 10, 11))).unwrap(),
            Unit::new(3, Team::Red, UnitType::Rocket, 0, OnMap(MapLocation::new(Planet::Earth, 10, 10))).unwrap(),
            Unit::new(4, Team::Blue, UnitType::Mage, 0, OnMap(MapLocation::new(Planet::Earth, 11, 10))).unwrap(),
            Unit::new(5, Team::Blue, UnitType::Worker, 0, OnMap(MapLocation::new(Planet::Earth, 29, 29))).unwrap(),
        ];
        let mut map = GameMap::test_map();
        map.earth_map = PlanetMap {
            planet: Planet::Earth,
            height: 30,
            width: 30,
            initial_units: initial_units_earth,
            is_passable_terrain: vec![vec![true; 30]; 30],
            initial_karbonite: vec![vec![0; 30]; 30],
        };
        let mut world = GameWorld::new(map);
        world.get_unit_mut(3).unwrap().be_built(1000);

        // Red can see 4 units initially on Earth.
        let mut red_world = world.filter(world.player_to_move);
        assert_eq!(red_world.units().len(), 4);

        // After a unit is loaded, it's no longer indexed by location.
        assert!(red_world.load(3, 1).is_ok());
        assert_eq!(red_world.units_by_loc().values().len(), 3);

        // After the rocket launches, it and the garrisoned unit enter space.
        assert!(red_world.launch_rocket(3, MapLocation::new(Planet::Mars, 10, 10)).is_ok());
        assert_eq!(red_world.units().len(), 2);
        assert_eq!(red_world.units_in_space().len(), 2);
        assert_eq!(red_world.units_by_id().values().len(), 2);
        assert_eq!(red_world.units_by_loc().values().len(), 2);

        // Those 4 units are the same units that Red can sense.
        assert!(red_world.can_sense_unit(1));
        assert!(red_world.can_sense_unit(2));
        assert!(red_world.can_sense_unit(3));
        assert!(red_world.can_sense_unit(4));
        assert!(!red_world.can_sense_unit(5));

        // Red can see locations within Unit 2's sensing range.
        let loc_off_map_1 = MapLocation::new(Planet::Mars, 10, 10);
        let loc_off_map_2 = MapLocation::new(Planet::Earth, 2, -2);
        let loc_off_map_3 = MapLocation::new(Planet::Earth, 10, 30);
        let loc_out_of_red_range = MapLocation::new(Planet::Earth, 15, 15);
        let loc_in_red_range = MapLocation::new(Planet::Earth, 14, 14);
        assert!(!red_world.can_sense_location(loc_off_map_1));
        assert!(!red_world.can_sense_location(loc_off_map_2));
        assert!(!red_world.can_sense_location(loc_off_map_3));
        assert!(!red_world.can_sense_location(loc_out_of_red_range));
        assert!(red_world.can_sense_location(loc_in_red_range));

        // Nearby sensing functions should work as expected.
        let red_mage_loc = MapLocation::new(Planet::Earth, 10, 10);
        assert_eq!(red_world.sense_nearby_units(red_mage_loc, 10).len(), 2);
        assert_eq!(red_world.sense_nearby_units_by_team(red_mage_loc, 10, Team::Red).len(), 1);
        assert_eq!(red_world.sense_nearby_units_by_team(red_mage_loc, 10, Team::Blue).len(), 1);
        assert_eq!(red_world.sense_nearby_units_by_type(red_mage_loc, 10, UnitType::Mage).len(), 2);

        // Red cannot see the Blue worker, but it can see the Blue mage.
        assert_err!(red_world.sense_unit_at_location(
            MapLocation::new(Planet::Earth, 29, 29)), GameError::LocationNotVisible);
        assert!(red_world.sense_unit_at_location(
            MapLocation::new(Planet::Earth, 11, 10)).unwrap().is_some());
    }

    #[test]
    fn test_unit_disintegrate() {
        let mut world = GameWorld::test_world();
        let loc_a = MapLocation::new(Planet::Earth, 0, 1);
        let loc_b = MapLocation::new(Planet::Earth, 0, 2);
        let id_a = world.create_unit(Team::Red, loc_a, UnitType::Knight).unwrap();
        let id_b = world.create_unit(Team::Blue, loc_b, UnitType::Knight).unwrap();

        // Red can disintegrate a red unit.
        assert!(world.disintegrate_unit(id_a).is_ok());

        // Red cannot disintegrate a blue unit.
        assert_err!(world.disintegrate_unit(id_b), GameError::TeamNotAllowed);

        // But the Dev engine can "destroy" a blue unit if necessary.
        world.destroy_unit(id_b);

        // Either way, no one can disintegrate a unit that does not exist.
        assert_err!(world.disintegrate_unit(id_b), GameError::NoSuchUnit);
    }

    #[test]
    fn test_unit_destroy_with_filter() {
        let mut world = GameWorld::test_world();
        let mut blue_world = world.cached_world(Player::new(Team::Blue, Planet::Earth)).clone();
        let loc_a = MapLocation::new(Planet::Earth, 0, 1);
        let loc_b = MapLocation::new(Planet::Earth, 0, 2);
        let loc_c = MapLocation::new(Planet::Earth, 0, 3);
        let id_a = world.create_unit(Team::Red, loc_a, UnitType::Rocket).unwrap();
        world.get_unit_mut(id_a).unwrap().be_built(1000);
        let id_b = world.create_unit(Team::Red, loc_b, UnitType::Knight).unwrap();
        world.create_unit(Team::Blue, loc_c, UnitType::Knight).unwrap();

        // Load the rocket with a unit.
        assert!(world.load(id_a, id_b).is_ok());

        // Filter the world on Blue's turn.
        blue_world.start_turn(&world.end_turn());

        // Destroy the loaded rocket in the Dev engine.
        assert_eq!(world.my_planet().units.len(), 3);
        assert_eq!(world.my_planet().units_by_loc.len(), 2);
        world.destroy_unit(id_a);
        assert_eq!(world.my_planet().units.len(), 1);
        assert_eq!(world.my_planet().units_by_loc.len(), 1);

        // Destroy the loaded rocket in the Blue engine.
        assert_eq!(blue_world.my_planet().units.len(), 3);
        assert_eq!(blue_world.my_planet().units_by_loc.len(), 2);
        blue_world.destroy_unit(id_a);
        assert_eq!(blue_world.my_planet().units.len(), 1);
        assert_eq!(blue_world.my_planet().units_by_loc.len(), 1);
    }

    #[test]
    fn test_unit_create() {
        // Create the game world, and create and add some robots.
        let mut world = GameWorld::test_world();
        let loc_a = MapLocation::new(Planet::Earth, 0, 1);
        let loc_b = MapLocation::new(Planet::Earth, 0, 2);
        let id_a = world.create_unit(Team::Red, loc_a, UnitType::Knight).unwrap();
        let id_b = world.create_unit(Team::Red, loc_b, UnitType::Knight).unwrap();

        // The robots have different IDs.
        assert_ne!(id_a, id_b);

        // Both robots exist and are at the right locations.
        let unit_a = world.my_unit(id_a).unwrap();
        let unit_b = world.my_unit(id_b).unwrap();
        assert_eq!(unit_a.location(), OnMap(loc_a));
        assert_eq!(unit_b.location(), OnMap(loc_b));
    }

    #[test]
    fn test_unit_move() {
        // Create the game world.
        let mut world = GameWorld::test_world();
        let loc_a = MapLocation::new(Planet::Earth, 5, 5);
        let loc_b = MapLocation::new(Planet::Earth, 6, 5);

        // Create and add some robots. B is one square east of A.
        let a = world.create_unit(Team::Red, loc_a, UnitType::Knight).unwrap();
        let b = world.create_unit(Team::Red, loc_b, UnitType::Knight).unwrap();

        // Robot A cannot move east, as this is where B is. However,
        // it can move northeast.
        assert![world.is_move_ready(a)];
        assert![!world.can_move(a, Direction::East)];
        assert![world.can_move(a, Direction::Northeast)];
        world.move_robot(a, Direction::Northeast).unwrap();

        // A is now one square north of B. B cannot move north to
        // A's new location, but can move west to A's old location.
        assert![world.is_move_ready(b)];
        assert![!world.can_move(b, Direction::North)];
        assert![world.can_move(b, Direction::West)];
        world.move_robot(b, Direction::West).unwrap();

        // A robot cannot move again until its cooldowns are reset.
        assert![!world.is_move_ready(a)];
        assert![world.can_move(a, Direction::South)];
        assert![world.move_robot(a, Direction::South).is_err()];
        world.end_round();

        // Finally, let's test that A cannot move back to its old square.
        assert![world.is_move_ready(a)];
        assert![!world.can_move(a, Direction::Southwest)];
        assert![world.can_move(a, Direction::South)];
        world.move_robot(a, Direction::South).unwrap();
    }

    #[test]
    fn test_knight_javelin() {
        // Create the game world.
        let mut world = GameWorld::test_world();

        // Unlock knight's javelin ability through research.
        let unlock_level = 3;
        let rounds = 200;

        for _ in 0..unlock_level {
            let my_research = world.my_research_mut();
            assert!(my_research.add_to_queue(&Branch::Knight));
            for _ in 0..rounds {
                my_research.end_round();
            }
        }

        // Create knight and target robots
        let loc_a = MapLocation::new(Planet::Earth, 0, 0);
        let loc_b = MapLocation::new(Planet::Earth, 0, 1);
        let loc_c = MapLocation::new(Planet::Earth, 0, 20);
        let knight = world.create_unit(Team::Red, loc_a, UnitType::Knight).unwrap();
        let robot_a = world.create_unit(Team::Red, loc_b, UnitType::Knight).unwrap();
        let robot_b = world.create_unit(Team::Red, loc_c, UnitType::Knight).unwrap();
    
        // Knight Javelin is ready
        assert!(world.is_javelin_ready(knight));

        // Knight should not be able to javelin target outside of range
        assert!(!world.can_javelin(knight, robot_b));

        // Knight should be able to javelin target within range
        assert!(world.can_javelin(knight, robot_a));

        // Javelin target. 
        let robot_max_health = 250;
        let robot_damaged_health = 205; 
        assert_eq!(world.get_unit(robot_a).unwrap().health(), robot_max_health);
        assert!(world.javelin(knight, robot_a).is_ok());
        assert_eq!(world.get_unit(robot_a).unwrap().health(), robot_damaged_health);
        assert!(!world.is_javelin_ready(knight));
    }

    #[test]
    fn test_mage_blink() {
        // Create the game world.
        let mut world = GameWorld::test_world();

        // Unlock mage's blink ability through research.
        let unlock_level = 4;
        let rounds = 200;

        for _ in 0..unlock_level {
            let my_research = world.my_research_mut();
            assert!(my_research.add_to_queue(&Branch::Mage));
            for _ in 0..rounds {
                my_research.end_round();
            }
        }

        // Create mage.
        let loc_a = MapLocation::new(Planet::Earth, 0, 0);
        let loc_b = MapLocation::new(Planet::Earth, 0, 1);
        let loc_c = MapLocation::new(Planet::Earth, 0, 20);
        let mage = world.create_unit(Team::Red, loc_a, UnitType::Mage).unwrap();
        
        // Mage blink is ready.
        assert!(world.is_blink_ready(mage));

        // Mage should not be able to blink to target location outside of range.
        assert!(!world.can_blink(mage, loc_c));

        // Mage should be able to blink to target location within range.
        assert!(world.can_blink(mage, loc_b));

        // Blink moves mage to new location.
        assert_eq!(world.get_unit(mage).unwrap().location(), OnMap(loc_a));
        assert!(world.blink(mage, loc_b).is_ok());
        assert_eq!(world.get_unit(mage).unwrap().location(), OnMap(loc_b));
        assert!(!world.is_blink_ready(mage));
    }

    #[test]
    fn test_ranger_snipe() {
        // Create the game world.
        let mut world = GameWorld::test_world();

        // Unlock mage's blink ability through research.
        let unlock_level = 3;
        let rounds = 200;

        for _ in 0..unlock_level {
            let my_research = world.my_research_mut();
            assert!(my_research.add_to_queue(&Branch::Ranger));
            for _ in 0..rounds {
                my_research.end_round();
            }
        }

        // Create ranger and target robot.
        let loc_a = MapLocation::new(Planet::Earth, 0, 0);
        let loc_b = MapLocation::new(Planet::Earth, 0, 1);
        let loc_c = MapLocation::new(Planet::Mars, 0, 20);
        let ranger = world.create_unit(Team::Red, loc_a, UnitType::Ranger).unwrap();
        let robot = world.create_unit(Team::Red, loc_b,UnitType::Knight).unwrap();
        // Ranger should not be able to snipe target location on a different planet.
        assert!(world.begin_snipe(ranger, loc_c).is_err());

        // Ranger begins to snipe a location.
        assert!(world.begin_snipe(ranger, loc_b).is_ok());

        // Enough rounds pass where Ranger's snipe is processed
        let rounds = 200;
        for _ in 0..rounds {
            world.end_round();
        }
        
        // Robot at sniped location should take damage
        let robot_damaged_health = 215;
        assert_eq!(world.get_unit(robot).unwrap().health(), robot_damaged_health);
    }

    #[test]
    fn test_healer_overcharge() {
        // Create the game world.
        let mut world = GameWorld::test_world();

        // Unlock healer's overcharge ability through research.
        let unlock_level = 3;
        let rounds = 200;

        for _ in 0..unlock_level {
            let my_research = world.my_research_mut();
            assert!(my_research.add_to_queue(&Branch::Healer));
            for _ in 0..rounds {
                my_research.end_round();
            }
        }

        // Unlock robot's ability through research.
        let unlock_level = 3;
        let rounds = 200;

        for _ in 0..unlock_level {
            let my_research = world.my_research_mut();
            assert!(my_research.add_to_queue(&Branch::Knight));
            for _ in 0..rounds {
                my_research.end_round();
            }
        }

        // Create healer and target robots.
        let loc_a = MapLocation::new(Planet::Earth, 0, 0);
        let loc_b = MapLocation::new(Planet::Earth, 0, 1);
        let loc_c = MapLocation::new(Planet::Earth, 0, 20);
        let healer = world.create_unit(Team::Red, loc_a, UnitType::Healer).unwrap();
        let robot_a = world.create_unit(Team::Red, loc_b, UnitType::Knight).unwrap();
        let robot_b = world.create_unit(Team::Red, loc_c, UnitType::Knight).unwrap();

        // Healer overcharge is ready.
        assert!(world.is_overcharge_ready(healer));

        // Healer should not be able to overcharge target robot outside of range.
        assert!(!world.can_overcharge(healer, robot_b));
        
        // Healer should be able to overcharge target robot within range.
        assert!(world.can_overcharge(healer, robot_a));

        // Robot uses ability.
        let loc_d = MapLocation::new(Planet::Earth, 0, 2);
        world.move_to(robot_b, loc_d);
        assert!(world.javelin(robot_a, robot_b).is_ok());
        assert!(!world.get_unit(robot_a).unwrap().ok_if_ability_ready().is_ok());

        // Healer uses overcharge to reset robot's ablity cooldown
        assert!(world.overcharge(healer, robot_a).is_ok());
        assert!(world.get_unit(robot_a).unwrap().ok_if_ability_ready().is_ok());
    }

    #[test]
    fn test_rocket_success() {
        // Create the game world.
        let mut world = GameWorld::test_world();
        let earth_loc = MapLocation::new(Planet::Earth, 5, 5);
        let mars_loc = MapLocation::new(Planet::Mars, 5, 5);
        let rocket = world.create_unit(Team::Red, earth_loc, UnitType::Rocket).unwrap();
        world.get_unit_mut(rocket).unwrap().be_built(1000);

        // Create units around the target location.
        let mut earth_bystanders: Vec<UnitID> = vec![];
        let mut mars_bystanders: Vec<UnitID> = vec![];
        for direction in Direction::all() {
            earth_bystanders.push(world.create_unit(Team::Red, earth_loc.add(direction), UnitType::Knight).unwrap());
            mars_bystanders.push(world.create_unit(Team::Red, mars_loc.add(direction), UnitType::Knight).unwrap());
        }

        // Launch the rocket.
        assert![world.can_launch_rocket(rocket, mars_loc)];
        world.launch_rocket(rocket, mars_loc).unwrap();
        assert_eq![world.my_unit(rocket).unwrap().location(), InSpace];
        let damaged_knight_health = 205;
        for id in earth_bystanders.iter() {
            assert_eq![world.my_unit(*id).unwrap().health(), damaged_knight_health];
        }

        // Go forward two turns so that we're on Mars.
        world.end_turn();
        world.end_turn();

        // Force land the rocket.
        world.land_rocket(rocket, mars_loc);
        assert_eq![world.my_unit(rocket).unwrap().location(), OnMap(mars_loc)];
            for id in mars_bystanders.iter() {
            assert_eq![world.my_unit(*id).unwrap().health(), damaged_knight_health];
        }
    }

    #[test]
    fn test_rocket_failure() {
        // Create the game world.
        let mut world = GameWorld::test_world();
        let earth_loc_a = MapLocation::new(Planet::Earth, 0, 0);
        let earth_loc_b = MapLocation::new(Planet::Earth, 0, 2);
        let mars_loc_off_map = MapLocation::new(Planet::Mars, 10000, 10000);
        let mars_loc_impassable = MapLocation::new(Planet::Mars, 0, 0);
        world.planet_maps.get_mut(&Planet::Mars).unwrap().is_passable_terrain[0][0] = false;
        let mars_loc_knight = MapLocation::new(Planet::Mars, 0, 1);
        let mars_loc_factory = MapLocation::new(Planet::Mars, 0, 2);
        let rocket_a = world.create_unit(Team::Red, earth_loc_a, UnitType::Rocket).unwrap();
        world.get_unit_mut(rocket_a).unwrap().be_built(1000);
        let rocket_b = world.create_unit(Team::Red, earth_loc_b, UnitType::Rocket).unwrap();
        world.get_unit_mut(rocket_b).unwrap().be_built(1000);
        let knight = world.create_unit(Team::Blue, mars_loc_knight, UnitType::Knight).unwrap();
        let factory = world.create_unit(Team::Blue, mars_loc_factory, UnitType::Factory).unwrap();

        // Failed launches.
        assert![!world.can_launch_rocket(rocket_a, earth_loc_b)];
        assert_err![world.launch_rocket(rocket_a, earth_loc_b), GameError::SamePlanet];
        assert![!world.can_launch_rocket(rocket_a, mars_loc_off_map)];
        assert_err![world.launch_rocket(rocket_a, mars_loc_off_map), GameError::LocationOffMap];
        assert![!world.can_launch_rocket(rocket_a, mars_loc_impassable)];
        assert_err![world.launch_rocket(rocket_a, mars_loc_impassable), GameError::LocationNotEmpty];

        // Rocket landing on a robot should destroy the robot.
        assert![world.can_launch_rocket(rocket_a, mars_loc_knight)];
        assert![world.launch_rocket(rocket_a, mars_loc_knight).is_ok()];
        world.end_turn();
        world.end_turn();
        world.land_rocket(rocket_a, mars_loc_knight);
        assert![world.my_unit(rocket_a).is_ok()];
        world.end_turn();
        assert_err![world.my_unit(knight), GameError::NoSuchUnit];

        // Launch the rocket on Earth.
        world.end_turn();
        assert![world.can_launch_rocket(rocket_b, mars_loc_factory)];
        assert![world.launch_rocket(rocket_b, mars_loc_factory).is_ok()];

        // Go forward two turns so that we're on Mars.
        world.end_turn();
        world.end_turn();

        // Rocket landing on a factory should destroy both units.
        world.land_rocket(rocket_b, mars_loc_factory);
        assert_err![world.my_unit(rocket_b), GameError::NoSuchUnit];
        assert_err![world.my_unit(factory), GameError::NoSuchUnit];
    }

    #[test]
    fn test_rocket_load() {
        // Create the game world and the rocket for this test.
        let mut world = GameWorld::test_world();
        let takeoff_loc = MapLocation::new(Planet::Earth, 10, 10);        
        let rocket = world.create_unit(Team::Red, takeoff_loc, UnitType::Rocket).unwrap();
        world.get_unit_mut(rocket).unwrap().be_built(1000);

        // Correct loading.
        let valid_boarder = world.create_unit(Team::Red, takeoff_loc.add(Direction::North), UnitType::Knight).unwrap();
        assert![world.can_load(rocket, valid_boarder)];
        assert![world.load(rocket, valid_boarder).is_ok()];
        assert_eq![world.my_unit(valid_boarder).unwrap().location(), InGarrison(rocket)];

        // Boarding fails when too far from the rocket.
        let invalid_boarder_too_far = world.create_unit(Team::Red, takeoff_loc.add(Direction::North).add(Direction::North), UnitType::Knight).unwrap();
        assert![!world.can_load(rocket, valid_boarder)];
        assert_err![world.load(rocket, invalid_boarder_too_far), GameError::OutOfRange];

        // Boarding fails when the robot has already moved.
        assert![world.move_robot(invalid_boarder_too_far, Direction::South).is_ok()];
        let invalid_boarder_already_moved = invalid_boarder_too_far;
        assert![!world.is_move_ready(invalid_boarder_already_moved)];
        assert![!world.can_load(rocket, invalid_boarder_already_moved)];
        assert_err![world.load(rocket, invalid_boarder_already_moved), GameError::Overheated];

        // Factories and rockets cannot board rockets.
        let invalid_boarder_factory = world.create_unit(Team::Red, takeoff_loc.add(Direction::Southeast), UnitType::Factory).unwrap();
        assert![!world.can_load(rocket, invalid_boarder_factory)];
        assert_err![world.load(rocket, invalid_boarder_factory), GameError::InappropriateUnitType];
        let invalid_boarder_rocket = world.create_unit(Team::Red, takeoff_loc.add(Direction::South), UnitType::Rocket).unwrap();
        assert![!world.can_load(rocket, invalid_boarder_rocket)];
        assert_err![world.load(rocket, invalid_boarder_rocket), GameError::InappropriateUnitType];

        // Rockets can be loaded up to their capacity...
        for _ in 1..8 {
            let valid_extra_boarder = world.create_unit(Team::Red, takeoff_loc.add(Direction::East), UnitType::Knight).unwrap();
            assert![world.can_load(rocket, valid_extra_boarder)];
            assert![world.load(rocket, valid_extra_boarder).is_ok()];
        }

        // ... but not beyond their capacity.
        let invalid_boarder_rocket_full = world.create_unit(Team::Red, takeoff_loc.add(Direction::East), UnitType::Knight).unwrap();
        assert![!world.can_load(rocket, invalid_boarder_rocket_full)];
        assert_err![world.load(rocket, invalid_boarder_rocket_full), GameError::GarrisonFull];

        // A unit should not be able to board another team's rocket.
        let blue_takeoff_loc = MapLocation::new(Planet::Earth, 5, 5);
        let blue_rocket = world.create_unit(Team::Blue, blue_takeoff_loc, UnitType::Rocket).unwrap();
        let invalid_boarder_wrong_team = world.create_unit(Team::Red, blue_takeoff_loc.add(Direction::North), UnitType::Knight).unwrap();
        assert![!world.can_load(blue_rocket, invalid_boarder_wrong_team)];
        assert_err![world.load(blue_rocket, invalid_boarder_wrong_team), GameError::TeamNotAllowed];
    }

    #[test]
    fn test_rocket_unload() {
        // Create the game world and the rocket for this test.
        let mut world = GameWorld::test_world();
        let takeoff_loc = MapLocation::new(Planet::Earth, 10, 10);        
        let rocket = world.create_unit(Team::Red, takeoff_loc, UnitType::Rocket).unwrap();
        world.get_unit_mut(rocket).unwrap().be_built(1000);
        
        // Load the rocket with robots.
        for _ in 0..2 {
            let robot = world.create_unit(Team::Red, takeoff_loc.add(Direction::North), UnitType::Knight).unwrap();
            assert![world.can_load(rocket, robot)];
            assert![world.load(rocket, robot).is_ok()];
        }

        // Fly the rocket to Mars.
        let landing_loc = MapLocation::new(Planet::Mars, 0, 0);
        assert![world.launch_rocket(rocket, landing_loc).is_ok()];

        // Go forward two turns so that we're on Mars.
        world.end_turn();
        world.end_turn();
        world.land_rocket(rocket, landing_loc);

        // Cannot unload in the same round. But can after one turn.
        assert![!world.can_unload(rocket, Direction::North)];
        assert_err![world.unload(rocket, Direction::North), GameError::Overheated];
        world.end_round();

        // Correct unloading.
        assert![world.can_unload(rocket, Direction::North)];
        assert![world.unload(rocket, Direction::North).is_ok()];

        // Cannot unload into an occupied square.
        assert![!world.can_unload(rocket, Direction::North)];
        assert![world.unload(rocket, Direction::North).is_err()];

        // Cannot unload into an impassable square.
        world.planet_maps.get_mut(&Planet::Mars).unwrap().is_passable_terrain[0][1] = false;
        assert![!world.can_unload(rocket, Direction::East)];
        assert_err![world.unload(rocket, Direction::East), GameError::LocationNotEmpty];

        // Error unloading off the map.
        assert![!world.can_unload(rocket, Direction::South)];
        assert_err![world.unload(rocket, Direction::South), GameError::LocationOffMap];

        // Error unloading not a rocket.
        let robot_loc = MapLocation::new(Planet::Mars, 10, 10);
        let robot = world.create_unit(Team::Red, robot_loc, UnitType::Mage).unwrap();
        assert![!world.can_unload(robot, Direction::East)];
        assert_err![world.unload(robot, Direction::East), GameError::InappropriateUnitType];

        // Correct unloading, again.
        world.planet_maps.get_mut(&Planet::Mars).unwrap().is_passable_terrain[0][1] = true;
        assert![world.can_unload(rocket, Direction::East)];
        assert![world.unload(rocket, Direction::East).is_ok()];

        // Cannot unload an empty rocket.
        assert![!world.can_unload(rocket, Direction::East)];
        assert_err![world.unload(rocket, Direction::East), GameError::GarrisonEmpty];
    }

    #[test]
    fn test_worker_harvest() {
        // Create the game world, which by default has 10 karbonite everywhere.
        let mut world = GameWorld::test_world();

        // Select a deposit, and test that it can be mined out as expected.
        let deposit = MapLocation::new(Planet::Earth, 0, 0);
        let expected_karbonite = [10, 7, 4, 1, 0];
        let expected_team_karbonite = [100, 103, 106, 109, 110];
        for i in 0..4 {
            let worker = world.create_unit(Team::Red, deposit.add(Direction::North), 
                                                UnitType::Worker).unwrap();
            assert![world.can_harvest(worker, Direction::South)];
            assert_eq![world.karbonite_at(deposit).unwrap(), expected_karbonite[i]];
            assert_eq![world.karbonite(), expected_team_karbonite[i]];
            assert![world.harvest(worker, Direction::South).is_ok()];
            // The robot can no longer harvest, as it has already done so.
            assert![!world.can_harvest(worker, Direction::South)];
            assert_eq![world.karbonite_at(deposit).unwrap(), expected_karbonite[i+1]];
            assert_eq![world.karbonite(), expected_team_karbonite[i+1]];
            world.destroy_unit(worker);
        }

        // The deposit has been mined out, so it cannot be harvested.
        let worker = world.create_unit(Team::Red, deposit.add(Direction::North),
                                            UnitType::Worker).unwrap();
        assert![!world.can_harvest(worker, Direction::South)];

        // Other deposits can still be harvested, including in the robot's own space.
        assert![world.can_harvest(worker, Direction::Center)];

        // Deposits off the edge of the map can obviously not be harvested, but checking
        // this should not error.
        assert![!world.can_harvest(worker, Direction::West)];
    }

    #[test]
    fn test_worker_blueprint_and_build() {
        // Create the game world.
        let mut world = GameWorld::test_world();

        // Select a location to build a factory, and create a worker.
        let factory_loc = MapLocation::new(Planet::Earth, 0, 0);
        let worker_a = world.create_unit(Team::Red, factory_loc.add(Direction::North), UnitType::Worker).unwrap();

        // You cannot blueprint a robot.
        assert![!world.can_blueprint(worker_a, UnitType::Knight, Direction::South)];

        // A factory cannot be blueprinted yet, because there are not enough resources.
        world.get_team_mut(Team::Red).karbonite = 0;
        assert![!world.can_blueprint(worker_a, UnitType::Factory, Direction::South)];

        // After adding more resources to the team pool, blueprinting a factory is possible.
        world.get_team_mut(Team::Red).karbonite = 1000;
        assert![world.can_blueprint(worker_a, UnitType::Factory, Direction::South)];

        // However, a factory cannot be blueprinted to the west, as this is off the map.
        assert![!world.can_blueprint(worker_a, UnitType::Factory, Direction::West)];

        assert![world.blueprint(worker_a, UnitType::Factory, Direction::South).is_ok()];
        let factory = world.get_planet_mut(Planet::Earth).units_by_loc[&factory_loc];

        // The factory cannot be built by the same worker, because it has already acted.
        assert![!world.can_build(worker_a, factory)];
        world.destroy_unit(worker_a);

        // It takes 45 build actions, with default research, to complete a factory.
        for i in 0..45 {
            // Create a worker two squares north of the factory blueprint.
            let worker_b = world.create_unit(Team::Red, 
                                             factory_loc.add(Direction::North).add(Direction::North), 
                                             UnitType::Worker).unwrap();

            // The worker is initially too far away to build the factory.
            assert![!world.can_build(worker_b, factory)];
            assert![world.move_robot(worker_b, Direction::South).is_ok()];

            // The worker is now able to build the factory.
            assert![world.can_build(worker_b, factory)];
            assert![world.build(worker_b, factory).is_ok()];
            assert_eq![world.get_unit(factory).unwrap().health(), 80 + 5*i];

            // The worker has already acted, and cannot build again.
            assert![!world.can_build(worker_b, factory)];
            world.destroy_unit(worker_b);
        }
        assert![world.get_unit(factory).unwrap().structure_is_built().unwrap()];

        // Subsequent attempts to build the factory should fail.
        let worker_c = world.create_unit(Team::Red, factory_loc.add(Direction::North), UnitType::Worker).unwrap();
        assert![!world.can_build(worker_c, factory)];
        world.destroy_unit(worker_c);

        // It should not be possible to blueprint a rocket until researching Rocketry.
        let rocket_loc = MapLocation::new(Planet::Earth, 1, 0);
        let worker_d = world.create_unit(Team::Red, rocket_loc.add(Direction::North), UnitType::Worker).unwrap();
        assert![!world.can_blueprint(worker_d, UnitType::Rocket, Direction::South)];

        // Force-research Rocketry.
        assert![world.queue_research(Branch::Rocket)];
        for _ in 0..1000 {
            world.process_research(Team::Red);
        }

        // Rockets can now be built!
        assert![world.can_blueprint(worker_d, UnitType::Rocket, Direction::South)];
        assert![world.blueprint(worker_d, UnitType::Rocket, Direction::South).is_ok()];

        // Blueprinting is never possible on Mars.
        world.end_turn();
        world.end_turn();
        let mars_factory_loc = MapLocation::new(Planet::Mars, 0, 0);
        let worker_e = world.create_unit(Team::Red, mars_factory_loc.add(Direction::North), UnitType::Worker).unwrap();
        assert![!world.can_blueprint(worker_e, UnitType::Factory, Direction::South)];
    }

    #[test]
    fn test_factory_production() {
        let mut world = GameWorld::test_world();
        let loc = MapLocation::new(Planet::Earth, 10, 10);
        let factory = world.create_unit(Team::Red, loc, UnitType::Factory).unwrap();
        world.get_unit_mut(factory).unwrap().be_built(1000);
        let mage_cost = UnitType::Mage.factory_cost().unwrap();

        // The factory can produce a robot only if it's not already busy.
        assert!(world.can_produce_robot(factory, UnitType::Mage));
        assert!(world.produce_robot(factory, UnitType::Mage).is_ok());
        assert!(!world.can_produce_robot(factory, UnitType::Mage));
        assert_err!(world.produce_robot(factory, UnitType::Mage), GameError::FactoryBusy);
        assert_eq!(world.my_team().karbonite, KARBONITE_STARTING - mage_cost);

        // After a few rounds, the mage is added to the world.
        for _ in 0..world.my_unit(factory).unwrap().factory_max_rounds_left().unwrap() {
            world.end_round();
        }
        assert_eq!(world.my_unit(factory).unwrap().structure_garrison().unwrap().len(), 1);
        assert_eq!(world.my_planet().units.len(), 2);
        assert_eq!(world.my_planet().units_by_loc.len(), 1);

        // Karbonite is a limiting factor for producing robots.
        assert!(world.can_produce_robot(factory, UnitType::Mage));
        world.my_team_mut().karbonite = 0;
        assert!(!world.can_produce_robot(factory, UnitType::Mage));
    }

    #[test]
    fn test_robot_attack_and_heal() {
        let mut world = GameWorld::test_world();
        let ranger = world.create_unit(Team::Red, MapLocation::new(Planet::Earth, 0, 0), UnitType::Ranger).unwrap();
        let worker_in_range = world.create_unit(Team::Red, MapLocation::new(Planet::Earth, 5, 0), UnitType::Worker).unwrap();
        let worker_out_of_range = world.create_unit(Team::Red, MapLocation::new(Planet::Earth, 10, 0), UnitType::Worker).unwrap();

        // The ranger can attack the adjacent worker, but not the non-adjacent worker.
        assert![world.can_attack(ranger, worker_in_range)];
        assert![!world.can_attack(ranger, worker_out_of_range)];
        assert![world.attack(ranger, worker_in_range).is_ok()];

        // The worker should have taken some damage.
        assert_eq![world.get_unit(worker_in_range).unwrap().health(), 60];
        assert_eq![world.get_unit(worker_out_of_range).unwrap().health(), 100];

        // The ranger cannot attack again.
        assert![!world.is_attack_ready(ranger)];
        assert_err![world.attack(ranger, worker_in_range), GameError::Overheated];
        assert![!world.is_attack_ready(ranger)];
        assert![world.can_attack(ranger, worker_in_range)];

        // Create a healer, which cannot attack.
        let healer = world.create_unit(Team::Red, MapLocation::new(Planet::Earth, 5, 1), UnitType::Healer).unwrap();
        assert![!world.is_attack_ready(healer)];
        assert![!world.can_attack(healer, worker_in_range)];
        assert_err![world.attack(healer, worker_in_range), GameError::InappropriateUnitType];

        // Healers can't heal structures, nor units on the other team.
        let rocket = world.create_unit(Team::Red, MapLocation::new(Planet::Earth, 5, 2), UnitType::Rocket).unwrap();
        let blue = world.create_unit(Team::Blue, MapLocation::new(Planet::Earth, 4, 1), UnitType::Healer).unwrap();
        assert_err![world.heal(healer, rocket), GameError::InappropriateUnitType];
        assert_err![world.heal(healer, blue), GameError::TeamNotAllowed];

        // Use the healer to heal the worker.
        assert![world.can_heal(healer, worker_in_range)];
        assert![world.heal(healer, worker_in_range).is_ok()];
        assert_eq![world.get_unit(worker_in_range).unwrap().health(), 70];
    }

    #[test]
    fn test_replicate() {
        let mut world = GameWorld::test_world();
        let worker = world.create_unit(Team::Red, MapLocation::new(Planet::Earth, 0, 0), UnitType::Worker).unwrap();
        let _ = world.create_unit(Team::Blue, MapLocation::new(Planet::Earth, 1, 0), UnitType::Factory).unwrap();

        // The worker cannot replicate to the west, because that space is off the map.
        assert![!world.can_replicate(worker, Direction::West)];
        assert_err![world.replicate(worker, Direction::West), GameError::LocationOffMap];

        // The worker cannot replicate to the east, because that space is obstructed.
        assert![!world.can_replicate(worker, Direction::East)];
        assert_err![world.replicate(worker, Direction::East), GameError::LocationNotEmpty];

        // The worker can replicate to the north.
        assert![world.can_replicate(worker, Direction::North)];
        assert![world.replicate(worker, Direction::North).is_ok()];
        assert_eq![world.karbonite(), 85];

        // The child cannot replicate when there isn't enough Karbonite.
        world.my_team_mut().karbonite = 0;
        let child = world.sense_unit_at_location(MapLocation::new(Planet::Earth, 0, 1)).unwrap().unwrap().id();
        assert![!world.can_replicate(child, Direction::North)];
        assert_err![world.replicate(child, Direction::North), GameError::InsufficientKarbonite];

        // After acquiring more Karbonite, replication is possible.
        world.my_team_mut().karbonite += 1000;
        assert![world.can_replicate(child, Direction::North)];
        assert![world.replicate(child, Direction::North).is_ok()];

        // The child cannot replicate again this round.
        assert![!world.can_replicate(child, Direction::East)];
        assert_err![world.replicate(child, Direction::East), GameError::Overheated];

        // Even after ending the round, the child cannot replicate immediately again.
        world.end_round();
        assert![!world.can_replicate(child, Direction::East)];
        assert_err![world.replicate(child, Direction::East), GameError::Overheated];
    }

    #[test]
    fn test_repair() {
        let mut world = GameWorld::test_world();
        let factory = world.create_unit(Team::Red, MapLocation::new(Planet::Earth, 0, 0), UnitType::Factory).unwrap();
        let worker = world.create_unit(Team::Red, MapLocation::new(Planet::Earth, 1, 0), UnitType::Worker).unwrap();

        // The worker cannot repair the factory, as it is not yet built.
        assert![!world.can_repair(worker, factory)];
        assert_err![world.repair(worker, factory), GameError::StructureNotYetBuilt];

        // After forcibly completing the structure, we damage it.
        world.get_unit_mut(factory).unwrap().be_built(1000);
        assert![world.get_unit(factory).unwrap().structure_is_built().unwrap()];
        world.get_unit_mut(factory).unwrap().take_damage(100);
        assert_eq![world.get_unit(factory).unwrap().health(), 200];

        // The factory can now be repaired.
        assert![world.can_repair(worker, factory)];
        assert![world.repair(worker, factory).is_ok()];
        assert_eq![world.get_unit(factory).unwrap().health(), 210];

        // The worker cannot repair again this turn.
        assert![!world.can_repair(worker, factory)];
        assert_err![world.repair(worker, factory), GameError::Overheated];

        // After force-ending the round, the worker can repair again.
        world.end_round();
        assert![world.can_repair(worker, factory)];

        // If the worker moves away, it cannot repair the factory.
        assert![world.move_robot(worker, Direction::East).is_ok()];
        assert![!world.can_repair(worker, factory)];
        assert_err![world.repair(worker, factory), GameError::OutOfRange];
    }

    #[test]
    fn test_ranger_attack_range() {
        let mut world = GameWorld::test_world();
        let ranger = world.create_unit(Team::Red, MapLocation::new(Planet::Earth, 0, 0), UnitType::Ranger).unwrap();
        let too_close = world.create_unit(Team::Blue, MapLocation::new(Planet::Earth, 1, 0), UnitType::Ranger).unwrap();
        let too_far = world.create_unit(Team::Blue, MapLocation::new(Planet::Earth, 10, 0), UnitType::Ranger).unwrap();
        let just_right = world.create_unit(Team::Blue, MapLocation::new(Planet::Earth, 5, 0), UnitType::Ranger).unwrap();

        assert_err![world.attack(ranger, too_close), GameError::OutOfRange];
        assert_err![world.attack(ranger, too_far), GameError::OutOfRange];
        assert![world.attack(ranger, just_right).is_ok()];
    }
  
    #[test]
    fn test_mage_splash() {
        let mut world = GameWorld::test_world();
        let mage = world.create_unit(Team::Red, MapLocation::new(Planet::Earth, 0, 0), UnitType::Mage).unwrap();
        let mut victims = vec![];
        for x in 1..4 {
            for y in 1..4 {
                victims.push(world.create_unit(Team::Red, MapLocation::new(Planet::Earth, x, y), UnitType::Factory).unwrap());
            }
        }

        // After attacking the middle factory, all factories should be damaged.
        for victim in victims.iter() {
            assert_eq![world.get_unit(*victim).unwrap().health(), 75];
        }
        assert![world.attack(mage, victims[4]).is_ok()];
        for victim in victims.iter() {
            assert_eq![world.get_unit(*victim).unwrap().health(), 15];
        }
    }

    #[test]
    fn test_karbonite_production() {
        let mut world = GameWorld::test_world();
        assert_eq!(world.karbonite(), 100);
        world.end_round();
        assert_eq!(world.karbonite(), 108);
        world.end_round();
        assert_eq!(world.karbonite(), 116);
        world.end_round();
        assert_eq!(world.karbonite(), 124);
        world.end_round();
        assert_eq!(world.karbonite(), 131);
        world.end_round();
        assert_eq!(world.karbonite(), 138);
        world.end_round();
        assert_eq!(world.karbonite(), 145);
    }

    #[test]
    fn test_map_serialize() {
        use super::*;
        let mut map = StructyMap::default();
        map.insert(MapLocation::new(Planet::Earth, 1,2), 1);
        map.insert(MapLocation::new(Planet::Earth, 1,3), 2);
        let p = PlanetInfo {
            visible_locs: vec![],
            units: FnvHashMap::default(),
            units_by_loc: map,
            karbonite: vec![]
        };

        use serde_json::{to_string, from_str};
        let q = to_string(&p).unwrap();
        let r: PlanetInfo = from_str(&q[..]).unwrap();
        assert_eq!(p.units_by_loc, r.units_by_loc);
    }

    #[test]
    fn test_apocalypse() {
        let mut world = GameWorld::test_world();
        let _ = world.create_unit(Team::Red, MapLocation::new(Planet::Earth, 0, 0), UnitType::Factory).unwrap();
        let _ = world.create_unit(Team::Red, MapLocation::new(Planet::Mars, 0, 0), UnitType::Factory).unwrap();
        
        // Both units exist until round 750.
        for _ in 1..750 {
            assert_eq![world.get_planet(Planet::Earth).units.len(), 1];
            assert_eq![world.get_planet(Planet::Mars).units.len(), 1];
            world.end_round();
        }

        // At the start of round 750, the Earth unit is destroyed.
        assert_eq![world.get_planet(Planet::Earth).units.len(), 0];
        assert_eq![world.get_planet(Planet::Mars).units.len(), 1];
    }

    #[test]
    fn test_is_game_over() {
        let mut world = GameWorld::test_world();

        // Initially, neither player has units, so the game is over, but it's a tossup who won.
        assert![world.is_game_over().is_some()];

        // If we give both red and blue units, the game is not over.
        world.create_unit(Team::Red, MapLocation::new(Planet::Earth, 0, 0), UnitType::Knight).unwrap();
        world.create_unit(Team::Blue, MapLocation::new(Planet::Earth, 0, 0), UnitType::Knight).unwrap();
        assert![world.is_game_over().is_none()];

        // If we advance 1000 rounds, the game should be over, and it's again a tossup.
        for _ in 0..1000 {
            world.end_round();
        }
        assert![world.is_game_over().is_some()];
        // The apocalypse has now destroyed the preexisting units.

        // Giving red some extra Karbonite means a victory for red.
        world.get_team_mut(Team::Red).karbonite += 10;
        assert![world.is_game_over().is_some()];
        assert_eq![world.is_game_over().unwrap(), Team::Red];

        // Giving blue even more Karbonite lets blue win.
        world.get_team_mut(Team::Blue).karbonite += 20;
        assert![world.is_game_over().is_some()];
        assert_eq![world.is_game_over().unwrap(), Team::Blue];

        // Giving red a unit lets red win.
        world.create_unit(Team::Red, MapLocation::new(Planet::Earth, 0, 0), UnitType::Knight).unwrap();
        assert![world.is_game_over().is_some()];
        assert_eq![world.is_game_over().unwrap(), Team::Red];

        // Giving blue a more expensive unit lets blue win.
        world.create_unit(Team::Blue, MapLocation::new(Planet::Mars, 0, 0), UnitType::Factory).unwrap();
        assert![world.is_game_over().is_some()];
        assert_eq![world.is_game_over().unwrap(), Team::Blue];
    }

    #[test]
    fn test_research_both_teams_and_in_space() {
        let mut world = GameWorld::test_world();
        let earth_worker = world.create_unit(Team::Red, MapLocation::new(Planet::Earth, 0, 0), UnitType::Worker).unwrap();
        let space_knight = world.create_unit(Team::Red, MapLocation::new(Planet::Earth, 1, 0), UnitType::Knight).unwrap();
        let space_rocket = world.create_unit(Team::Red, MapLocation::new(Planet::Earth, 1, 1), UnitType::Rocket).unwrap();
        let mars_worker = world.create_unit(Team::Red, MapLocation::new(Planet::Mars, 0, 0), UnitType::Knight).unwrap();
        let rocket_loc = MapLocation::new(Planet::Mars, 10, 10);

        // Queue research.
        assert!(world.queue_research(UnitType::Rocket));
        assert!(world.queue_research(UnitType::Worker));
        assert!(world.queue_research(UnitType::Knight));

        // Put some units in space.
        world.get_unit_mut(space_rocket).unwrap().be_built(1000);
        assert!(world.can_load(space_rocket, space_knight));
        assert!(world.load(space_rocket, space_knight).is_ok());
        assert!(world.can_launch_rocket(space_rocket, rocket_loc));
        assert!(world.launch_rocket(space_rocket, rocket_loc).is_ok());

        let landings = world.rocket_landings();
        assert_eq!(landings.all().len(), 1);
        let &(_, landing) = landings.all().get(0).unwrap();
        assert_eq!(landing.rocket_id, space_rocket);
        assert_eq!(landing.destination, rocket_loc);

        // Queue research on the other team.
        assert!(world.queue_research(UnitType::Rocket));
        assert!(world.queue_research(UnitType::Worker));
        assert!(world.queue_research(UnitType::Knight));

        // Finish all the research in 150 rounds.
        for _ in 0..150 {
            world.end_round();
        }

        // Check that the unit levels have been upgraded.
        assert_eq!(world.get_unit(earth_worker).unwrap().research_level(), 1);
        assert_eq!(world.get_unit(space_knight).unwrap().research_level(), 1);
        assert_eq!(world.get_unit(space_rocket).unwrap().research_level(), 1);
        assert_eq!(world.get_unit(mars_worker).unwrap().research_level(), 1);

        // The Python bug occurred at round 400.
        for _ in 0..250 {
            world.end_round()
        }
    }

    #[test]
    fn test_non_worker_units_doing_worker_actions() {
        let mut world = GameWorld::test_world();
        let non_worker = world.create_unit(Team::Red, MapLocation::new(Planet::Earth, 0, 1), UnitType::Knight).unwrap();
        let blueprint = world.create_unit(Team::Red, MapLocation::new(Planet::Earth, 1, 1), UnitType::Factory).unwrap();

        // The non-worker can't do worker actions, and the error is inappropriate unit type.
        assert!(!world.can_harvest(non_worker, Direction::North));
        assert_err!(world.harvest(non_worker, Direction::North), GameError::InappropriateUnitType);
        assert!(!world.can_blueprint(non_worker, UnitType::Factory, Direction::North));
        assert_err!(world.blueprint(non_worker, UnitType::Factory, Direction::North), GameError::InappropriateUnitType);
        assert!(!world.can_build(non_worker, blueprint));
        assert_err!(world.build(non_worker, blueprint), GameError::InappropriateUnitType);
        world.get_unit_mut(blueprint).unwrap().be_built(1000);
        world.get_unit_mut(blueprint).unwrap().take_damage(10);
        assert!(!world.can_repair(non_worker, blueprint));
        assert_err!(world.repair(non_worker, blueprint), GameError::InappropriateUnitType);
    }

    #[test]
    fn test_player_methods_on_mars_shouldnt_use_get_unit() {
        let mut world = GameWorld::test_world();
        let mars_loc = MapLocation::new(Planet::Mars, 10, 5);
        let mars_unit = world.create_unit(Team::Red, mars_loc, UnitType::Knight).unwrap();
        let mars_enemy = world.create_unit(Team::Blue, mars_loc.add(Direction::East), UnitType::Healer).unwrap();

        // go to red mars turn
        world.end_turn();
        world.end_turn();

        // sense that unit
        let player = Player::new(Team::Red, Planet::Mars);
        let mut mars_world = world.filter(player);
        assert_eq!(mars_world.sense_nearby_units(mars_loc, 100).len(), 2);
        assert_eq!(mars_world.sense_nearby_units_by_team(mars_loc, 100, Team::Red).len(), 1);
        assert_eq!(mars_world.sense_nearby_units_by_type(mars_loc, 100, UnitType::Healer).len(), 1);
        assert_eq!(mars_world.sense_nearby_units_by_type(mars_loc, 100, UnitType::Mage).len(), 0);
        assert!(mars_world.sense_unit_at_location(mars_loc).unwrap().is_some());

        // disintegrate that unit
        assert!(world.disintegrate_unit(mars_unit).is_ok());
        assert!(mars_world.disintegrate_unit(mars_unit).is_ok());

        // check attacking
        assert!(!world.can_attack(mars_unit, mars_enemy));
        assert!(!mars_world.can_attack(mars_unit, mars_enemy));
    }
}<|MERGE_RESOLUTION|>--- conflicted
+++ resolved
@@ -1082,12 +1082,6 @@
         self.unit(target_id)?.ok_if_on_map()?;
 
         let target_loc = self.unit(target_id).unwrap().location();
-<<<<<<< HEAD
-=======
-        if !target_loc.is_on_map() {
-            Err(GameError::UnitNotOnMap)?;
-        }
->>>>>>> 1fcc883a
         self.my_unit(robot_id).unwrap().ok_if_within_attack_range(target_loc)?;
         Ok(())
     }
