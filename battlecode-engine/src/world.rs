//! The core battlecode engine.

use fnv::FnvHashMap;
use std::cmp;
use std::cmp::Ordering;
use std::collections::HashMap;

use super::constants::*;
use super::schema::*;
use super::id_generator::IDGenerator;
use super::location::*;
use super::location::Location::*;
use super::map::*;
use super::unit::*;
use super::unit::UnitType as Branch;
use super::research::*;
use super::rockets::*;
use super::team_array::*;
use super::error::GameError;
use failure::Error;

/// A round consists of a turn from each player.
pub type Rounds = u32;

/// There are two teams in Battlecode: Red and Blue.
#[derive(Debug, Clone, Copy, Serialize, Deserialize, Hash, PartialEq, Eq)]
pub enum Team {
    Red = 0,
    Blue = 1,
}

impl Team {
    /// The other team.
    pub fn other(&self) -> Team {
        match *self {
            Team::Red => Team::Blue,
            Team::Blue => Team::Red,
        }
    }
}

/// The state for one of the planets in a game.
#[derive(Debug, Clone, Serialize, Deserialize, PartialEq)]
struct PlanetInfo {
    /// Visible locations. True if and only if visible.
    ///
    /// Stored as a two-dimensional array, where the first index
    /// represents a square's y-coordinate, and the second index its
    /// x-coordinate.
    visible_locs: Vec<Vec<bool>>,

    /// The unit controllers in the vision range.
    ///
    /// Invariants:
    /// 1. Every entry has a corresponding entry in `unit_infos`.
    /// 2. In the Player engine, only has units on the current team.
    units: FnvHashMap<UnitID, Unit>,

    /// The units in the vision range. (Not every unit info may have a unit.)
    ///
    /// Invariants:
    /// 1. Has every unit with a visible location on this planet.
    /// 2. Has every unit in a visible structure on this planet. In the Player
    ///    Engine, this is only true for structures on the current team. This
    ///    is because one team should not know the existence of units in the
    ///    structures of other teams.
    unit_infos: FnvHashMap<UnitID, UnitInfo>,

    /// All the units on the map, by map location. Cached for performance.
    ///
    /// Invariants:
    /// 1. Has every unit with a visible location on this planet.
    /// 2. Every entry has a corresponding entry in `unit_infos`.
    units_by_loc: FnvHashMap<MapLocation, UnitID>,

    /// The amount of Karbonite deposited on the specified square.
    ///
    /// Stored as a two-dimensional array, where the first index 
    /// represents a square's y-coordinate, and the second index its 
    /// x-coordinate.
    karbonite: Vec<Vec<u32>>,
}

impl PlanetInfo {
    /// Construct a planet with the given map, where the current karbonite
    /// deposits are initialized with the map's initial deposits.
    pub fn new(map: &PlanetMap) -> PlanetInfo {
        PlanetInfo {
            visible_locs: vec![vec![true; map.width]; map.height],
            units: FnvHashMap::default(),
            unit_infos: FnvHashMap::default(),
            units_by_loc: FnvHashMap::default(),
            karbonite: map.initial_karbonite.clone(),
        }
    }
}

/// Persistent info specific to a single team. Teams are only able to access
/// the team info of their own team.
#[derive(Debug, Serialize, Deserialize, Clone, PartialEq)]
struct TeamInfo {
    /// Communication array histories for each planet.
    team_arrays: TeamArrayInfo,

    /// Rocket landings for this team.
    rocket_landings: RocketLandingInfo,

    /// The current state of research.
    research: ResearchInfo,

    /// The units on this team in space, or in a rocket that is in space.
    units_in_space: FnvHashMap<UnitID, Unit>,

    /// The karbonite in the team's resource pool.
    karbonite: u32,
}

impl TeamInfo {
    /// Construct a team with the default properties.
    fn new() -> TeamInfo {
        TeamInfo {
            team_arrays: TeamArrayInfo::new(),
            rocket_landings: RocketLandingInfo::new(),
            research: ResearchInfo::new(),
            units_in_space: FnvHashMap::default(),
            karbonite: KARBONITE_STARTING,
        }
    }
}

/// A player represents a program controlling some group of units.
#[derive(Debug, Serialize, Deserialize, Clone, Copy, PartialEq, Eq, Hash)]
pub struct Player {
    /// The team of this player.
    pub team: Team,

    /// The planet for this player. Each team disjointly controls the robots on each planet.
    pub planet: Planet,
}

impl Player {
    /// Constructs a new player.
    pub fn new(team: Team, planet: Planet) -> Player {
        Player { team: team, planet: planet }
    }

    /// All players, in the order they go in.
    pub fn all() -> Vec<Player> {
        vec![
            Player::new(Team::Red, Planet::Earth),
            Player::new(Team::Blue, Planet::Earth),
            Player::new(Team::Red, Planet::Mars),
            Player::new(Team::Blue, Planet::Mars),
        ]
    }

    /// The first player to move.
    pub fn first_to_move() -> Player {
        Player::new(Team::Red, Planet::Earth)
    }
}

/// The full world of the Battlecode game.
///
/// The contents of the game world differ depending on whether it exists in the
/// Teh Devs engine or the Player engine. Do not be concerned - this ensures
/// that your player the visibility it's supposed to have!
#[derive(Debug, Serialize, Deserialize, Clone, PartialEq)]
pub struct GameWorld {
    /// The current round, starting at 1.
    round: Rounds,

    /// The player whose turn it is.
    player_to_move: Player,

    /// Unit ID generator.
    id_generator: IDGenerator,

    /// The asteroid strike pattern on Mars.
    asteroids: AsteroidPattern,

    /// The orbit pattern that determines a rocket's flight duration.
    orbit: OrbitPattern,

    /// The map of each planet.
    planet_maps: FnvHashMap<Planet, PlanetMap>,

    /// The state of each planet.
    planet_states: FnvHashMap<Planet, PlanetInfo>,

    /// The state of each team.
    team_states: FnvHashMap<Team, TeamInfo>,

    /// Cached game worlds per player, to calculate start turn messages.
    /// These worlds were filtered at the start of the turn.
    cached_world: HashMap<Player, GameWorld>,

    /// A list of additional messages to be sent to the viewer. Flushed
    /// at the end of each round.
    viewer_changes: Vec<ViewerDelta>,
}

impl GameWorld {
    /// Initialize a new game world with maps from both planets.
    pub(crate) fn new(map: GameMap) -> GameWorld {
        let mut planet_states = FnvHashMap::default();
        planet_states.insert(Planet::Earth, PlanetInfo::new(&map.earth_map));
        planet_states.insert(Planet::Mars, PlanetInfo::new(&map.mars_map));

        let mut team_states = FnvHashMap::default();
        team_states.insert(Team::Red, TeamInfo::new());
        team_states.insert(Team::Blue, TeamInfo::new());

        let mut planet_maps = FnvHashMap::default();
        planet_maps.insert(Planet::Earth, map.earth_map.clone());
        planet_maps.insert(Planet::Mars, map.mars_map.clone());

        let mut world = GameWorld {
            round: 1,
            player_to_move: Player { team: Team::Red, planet: Planet::Earth },
            id_generator: IDGenerator::new(map.seed),
            asteroids: map.asteroids,
            orbit: map.orbit,
            planet_maps: planet_maps,
            planet_states: planet_states,
            team_states: team_states,
            cached_world: HashMap::default(),
            viewer_changes: Vec::new(),
        };

        // Insert initial units.
        for unit in &map.earth_map.initial_units {
            world.insert_unit(unit.clone());
        }
        for unit in &map.mars_map.initial_units {
            world.insert_unit(unit.clone());
        }

        // Cache the initial filtered states.
        let mut cached_world = HashMap::default();
        for player in Player::all() {
            cached_world.insert(player, world.filter(player));
        }
        world.cached_world = cached_world;
        world
    }

    /// Generate a test world with empty maps.
    #[cfg(test)]
    pub(crate) fn test_world() -> GameWorld {
        let map = GameMap::test_map();

        let mut planet_states = FnvHashMap::default();
        planet_states.insert(Planet::Earth, PlanetInfo::new(&map.earth_map));
        planet_states.insert(Planet::Mars, PlanetInfo::new(&map.mars_map));

        let mut team_states = FnvHashMap::default();
        team_states.insert(Team::Red, TeamInfo::new());
        team_states.insert(Team::Blue, TeamInfo::new());

        let mut planet_maps = FnvHashMap::default();
        planet_maps.insert(Planet::Earth, map.earth_map);
        planet_maps.insert(Planet::Mars, map.mars_map);

        let mut world = GameWorld {
            round: 1,
            player_to_move: Player { team: Team::Red, planet: Planet::Earth },
            id_generator: IDGenerator::new(map.seed),
            asteroids: map.asteroids,
            orbit: map.orbit,
            planet_maps: planet_maps,
            planet_states: planet_states,
            team_states: team_states,
            cached_world: HashMap::default(),
            viewer_changes: Vec::new(),
        };

        // Cache the initial filtered states.
        let mut cached_world = HashMap::default();
        for player in Player::all() {
            cached_world.insert(player, world.filter(player));
        }
        world.cached_world = cached_world;
        world
    }

    /// Filters the game world from the perspective of the current player. All
    /// units are within the player's vision range. Information on the opposing
    /// player's units are all stored in `UnitInfo` structs, not `Unit`. Private
    /// player information like communication arrays and rockets in space should
    /// only be stored for the current player.
    ///
    /// As an invariant, the game world filtered once should be the same as the
    /// game world filtered multiple times.
    pub(crate) fn filter(&self, player: Player) -> GameWorld {
        let team = player.team;
        let planet = player.planet;
        let map = self.starting_map(planet);

        // Filter the unit controllers, including the units in garrisons.
        let mut units: FnvHashMap<UnitID, Unit> = FnvHashMap::default();
        for (id, unit) in self.get_planet(planet).units.clone().into_iter() {
            if unit.team() == team {
                units.insert(id, unit);
            }
        }

        // Calculate the visible locations on this team that are on the map.
        let mut visible_locs = vec![vec![false; map.width]; map.height];
        for unit in units.values().into_iter() {
            if !unit.location().on_map() {
                continue;
            }

            let loc = unit.location().map_location().expect("unit is not on the map");
            let locs = self.all_locations_within(loc, unit.vision_range());
            for loc in locs {
                visible_locs[loc.y as usize][loc.x as usize] = true;
            }
        }

        // Filter the unit infos and unit by location.
        let mut unit_infos: FnvHashMap<UnitID, UnitInfo> = FnvHashMap::default();
        let mut units_by_loc: FnvHashMap<MapLocation, UnitID> = FnvHashMap::default();
        for (id, unit) in self.get_planet(planet).unit_infos.clone().into_iter() {
            if let OnMap(loc) = unit.location {
                if !visible_locs[loc.y as usize][loc.x as usize] {
                    continue;
                }
                units_by_loc.insert(loc, id);
                unit_infos.insert(id, unit);
            } else if unit.team == team {
                // Units in garrisons are only visible if on your team
                unit_infos.insert(id, unit);
            }
        };

        // Filter the team states.
        let mut team_states: FnvHashMap<Team, TeamInfo> = FnvHashMap::default();
        let old_team_state = self.get_team(team);
        let new_team_state = TeamInfo {
            team_arrays: old_team_state.team_arrays.filter(planet),
            rocket_landings: old_team_state.rocket_landings.clone(),
            research: old_team_state.research.clone(),
            units_in_space: old_team_state.units_in_space.clone(),
            karbonite: old_team_state.karbonite,
        };
        team_states.insert(team, new_team_state);

        // Planet state.
        let mut planet_states: FnvHashMap<Planet, PlanetInfo> = FnvHashMap::default();
        let planet_info = PlanetInfo {
            visible_locs: visible_locs,
            units: units,
            unit_infos: unit_infos,
            units_by_loc: units_by_loc,
            karbonite: self.get_planet(planet).karbonite.clone(),
        };
        planet_states.insert(planet, planet_info);

        GameWorld {
            round: self.round,
            player_to_move: player,
            id_generator: self.id_generator.clone(),
            asteroids: self.asteroids.clone(),
            orbit: self.orbit.clone(),
            planet_maps: self.planet_maps.clone(),
            planet_states: planet_states,
            team_states: team_states,
            cached_world: HashMap::default(),
            viewer_changes: Vec::new(),
        }
    }

    // ************************************************************************
    // ************************** GENERAL METHODS *****************************
    // ************************************************************************

    /// The current round, starting at round 1 and up to `ROUND_LIMIT` rounds.
    /// A round consists of a turn from each team on each planet.
    pub fn round(&self) -> Rounds {
        self.round
    }

    /// The current planet.
    pub fn planet(&self) -> Planet {
        self.player_to_move.planet
    }

    /// The team whose turn it is.
    pub fn team(&self) -> Team {
        self.player_to_move.team
    }

    /// The starting map of the given planet. Includes the map's planet,
    /// dimensions, impassable terrain, and initial units and karbonite.
    pub fn starting_map(&self, planet: Planet) -> &PlanetMap {
        if let Some(map) = self.planet_maps.get(&planet) {
            map
        } else {
            unreachable!();
        }
    }

    /// The karbonite in the team's resource pool.
    pub fn karbonite(&self) -> u32 {
        self.my_team().karbonite
    }

    // ************************************************************************
    // ************************** SENSING METHODS *****************************
    // ************************************************************************

    /// The unit controller for the unit of this ID. Use this method to get
    /// detailed statistics on a unit in your team: heat, cooldowns, and
    /// properties of special abilities like units garrisoned in a rocket.
    ///
    /// * GameError::NoSuchUnit - the unit does not exist (inside the vision range).
    /// * GameError::TeamNotAllowed - the unit is not on the current player's team.
    pub fn unit_controller(&self, id: UnitID) -> Result<&Unit, Error> {
        self.my_unit(id)
    }

    /// The single unit with this ID.
    ///
    /// * GameError::NoSuchUnit - the unit does not exist (inside the vision range).
    pub fn unit(&self, id: UnitID) -> Result<UnitInfo, Error> {
        self.unit_info(id)
    }

    /// All the units within the vision range, in no particular order.
    /// Does not include units in space.
    pub fn units(&self) -> Vec<&UnitInfo> {
        self.my_planet().unit_infos.values().collect::<Vec<&UnitInfo>>()
    }

    /// All the units within the vision range, by ID.
    /// Does not include units in space.
    pub fn units_by_id(&self) -> FnvHashMap<UnitID, UnitInfo> {
        self.my_planet().unit_infos.clone()
    }

    /// All the units within the vision range, by location.
    /// Does not include units in garrisons or in space.
    pub fn units_by_loc(&self) -> FnvHashMap<MapLocation, UnitID> {
        self.my_planet().units_by_loc.clone()
    }

    /// All the units visible in space.
    pub fn units_in_space(&self) -> Vec<UnitInfo> {
        let mut units = vec![];
        for unit in self.my_team().units_in_space.values().into_iter() {
            units.push(unit.info());
        }
        units
    }

    /// The karbonite at the given location.
    ///
    /// * GameError::InvalidLocation - the location is outside the vision range.
    pub fn karbonite_at(&self, location: MapLocation) -> Result<u32, Error> {
        if self.can_sense_location(location) {
            Ok(self.my_planet().karbonite[location.y as usize][location.x as usize])
        } else {
            Err(GameError::LocationNotVisible)?
        }
    }

    /// Returns an array of all locations within a certain radius squared of
    /// this location that are on the map.
    ///
    /// The locations are ordered first by the x-coordinate, then the
    /// y-coordinate. The radius squared is inclusive.
    pub fn all_locations_within(&self, location: MapLocation,
                                radius_squared: u32) -> Vec<MapLocation> {
        let mut locations = vec![];
        let map = self.starting_map(location.planet);

        let radius = (radius_squared as f32).sqrt() as i32;
        let min_x = cmp::max(location.x - radius, 0);
        let max_x = cmp::min(location.x + radius, map.width as i32 - 1);
        let min_y = cmp::max(location.y - radius, 0);
        let max_y = cmp::min(location.y + radius, map.height as i32 - 1);

        for x in min_x..max_x + 1 {
            for y in min_y..max_y + 1 {
                let loc = MapLocation::new(location.planet, x, y);
                if location.distance_squared_to(loc) <= radius_squared {
                    locations.push(loc);
                }
            }
        }

        locations
    }

    /// Whether the location is within the vision range.
    pub fn can_sense_location(&self, location: MapLocation) -> bool {
        if self.planet() != location.planet {
            return false;
        }

        if location.x < 0 || location.y < 0 {
            return false;
        }

        let map = self.starting_map(location.planet);
        if location.x >= map.width as i32 || location.y >= map.height as i32 {
            return false;
        }

        let x = location.x as usize;
        let y = location.y as usize;
        self.my_planet().visible_locs[y][x]
    }

    /// Whether there is a unit with this ID within the vision range.
    pub fn can_sense_unit(&self, id: UnitID) -> bool {
        self.unit_info(id).is_ok()
    }

    /// Sense units near the location within the given radius, inclusive, in
    /// distance squared. The units are within the vision range.
    pub fn sense_nearby_units(&self, location: MapLocation, radius: u32)
                              -> Vec<UnitInfo> {
        let mut units: Vec<UnitInfo> = vec![];
        for nearby_loc in self.all_locations_within(location, radius) {
            if let Some(id) = self.my_planet().units_by_loc.get(&nearby_loc) {
                units.push(self.unit_info(*id).expect("unit exists"));
            }
        }
        units
    }

    /// Sense units near the location within the given radius, inclusive, in
    /// distance squared. The units are within the vision range. Additionally
    /// filters the units by team.
    pub fn sense_nearby_units_by_team(&self, location: MapLocation,
                                      radius: u32, team: Team) -> Vec<UnitInfo> {
        self.sense_nearby_units(location, radius).into_iter()
            .filter(|unit| unit.team == team)
            .collect::<Vec<UnitInfo>>()
    }

    /// Sense units near the location within the given radius, inclusive, in
    /// distance squared. The units are within the vision range. Additionally
    /// filters the units by unit type.
    pub fn sense_nearby_units_by_type(&self, location: MapLocation,
                                      radius: u32, unit_type: UnitType) -> Vec<UnitInfo> {
        self.sense_nearby_units(location, radius).into_iter()
            .filter(|unit| unit.unit_type == unit_type)
            .collect::<Vec<UnitInfo>>()
    }

    /// The unit at the location, if it exists.
    ///
    /// * GameError::InvalidLocation - the location is outside the vision range.
    pub fn sense_unit_at_location(&self, location: MapLocation)
                                  -> Result<Option<UnitInfo>, Error> {
        if self.can_sense_location(location) {
            let unit_id = self.my_planet().units_by_loc.get(&location);
            Ok(unit_id.map(|id| self.unit_info(*id).expect("unit exists")))
        } else {
            Err(GameError::LocationNotVisible)?
        }
    }

    // ************************************************************************
    // ************************** WEATHER METHODS *****************************
    // ************************************************************************

    /// The asteroid strike pattern on Mars.
    pub fn asteroid_pattern(&self) -> AsteroidPattern {
        self.asteroids.clone()
    }

    /// The orbit pattern that determines a rocket's flight duration.
    pub fn orbit_pattern(&self) -> OrbitPattern {
        self.orbit.clone()
    }

    /// The current duration of flight if a rocket were to be launched this
    /// round. Does not take into account any research done on rockets.
    pub fn current_duration_of_flight(&self) -> Rounds {
        self.orbit.duration(self.round)
    }

    fn process_asteroids(&mut self) {
        if self.asteroids.asteroid(self.round).is_some() {
            let (location, karbonite) = {
                let asteroid = self.asteroids.asteroid(self.round).unwrap();
                (asteroid.location, asteroid.karbonite)
            };
            self.viewer_changes.push(ViewerDelta::AsteroidStrike { location });
            let planet_info = self.get_planet_mut(location.planet);
            planet_info.karbonite[location.y as usize][location.x as usize] += karbonite;
        }
    }

    // ************************************************************************
    // *********************** COMMUNICATION METHODS **************************
    // ************************************************************************

    /// Gets a read-only version of this planet's team array. If the given
    /// planet is different from the planet of the player, reads the version
    /// of the planet's team array from COMMUNICATION_DELAY rounds prior.
    pub fn get_team_array(&self, planet: Planet) -> &TeamArray {
        if planet == self.planet() {
            self.my_team().team_arrays.first_array(planet)
        } else {
            self.my_team().team_arrays.last_array(planet)
        }
    }

    /// Writes the value at the index of this planet's team array.
    ///
    /// * GameError::ArrayOutOfBounds - the index of the array is out of
    ///   bounds. It must be within [0, COMMUNICATION_ARRAY_LENGTH).
    pub fn write_team_array(&mut self, index: usize, value: i32) -> Result<(), Error> {
        let planet = self.planet();
        self.my_team_mut().team_arrays.write(planet, index, value)
    }

    // ************************************************************************
    // ****************************** ACCESSORS *******************************
    // ************************************************************************

    fn my_planet(&self) -> &PlanetInfo {
        let planet = self.planet();
        if let Some(planet_info) = self.planet_states.get(&planet) {
            planet_info
        } else {
            unreachable!();
        }
    }

    fn my_planet_mut(&mut self) -> &mut PlanetInfo {
        let planet = self.planet();
        if let Some(planet_info) = self.planet_states.get_mut(&planet) {
            planet_info
        } else {
            unreachable!();
        }
    }

    fn my_team(&self) -> &TeamInfo {
        let team = self.team();
        if let Some(team_info) = self.team_states.get(&team) {
            team_info
        } else {
            unreachable!();
        }
    }

    fn my_team_mut(&mut self) -> &mut TeamInfo {
        let team = self.team();
        if let Some(team_info) = self.team_states.get_mut(&team) {
            team_info
        } else {
            unreachable!();
        }
    }

    fn get_planet(&self, planet: Planet) -> &PlanetInfo {
        if let Some(planet_info) = self.planet_states.get(&planet) {
            planet_info
        } else {
            unreachable!();
        }
    }

    fn get_planet_mut(&mut self, planet: Planet) -> &mut PlanetInfo {
        if let Some(planet_info) = self.planet_states.get_mut(&planet) {
            planet_info
        } else {
            unreachable!();
        }
    }

    fn get_team(&self, team: Team) -> &TeamInfo {
        if let Some(team_info) = self.team_states.get(&team) {
            team_info
        } else {
            unreachable!();
        }
    }

    fn get_team_mut(&mut self, team: Team) -> &mut TeamInfo {
        if let Some(team_info) = self.team_states.get_mut(&team) {
            team_info
        } else {
            unreachable!();
        }
    }

    fn unit_info(&self, id: UnitID) -> Result<UnitInfo, Error> {
        if let Some(unit) = self.my_planet().unit_infos.get(&id) {
            Ok(unit.clone())
        } else if let Some(unit) = self.my_team().units_in_space.get(&id) {
            Ok(unit.info())
        } else {
            Err(GameError::NoSuchUnit)?
        }
    }

    fn unit_info_mut(&mut self, id: UnitID) -> Result<&mut UnitInfo, Error> {
        if self.my_planet().unit_infos.contains_key(&id) {
            Ok(self.my_planet_mut().unit_infos.get_mut(&id).expect("key exists"))
        } else {
            Err(GameError::NoSuchUnit)?
        }
    }

    /// Gets this unit from space or the current planet. Checks that its team
    /// is the same as the current team.
    ///
    /// * GameError::NoSuchUnit - the unit does not exist (inside the vision range).
    /// * GameError::TeamNotAllowed - the unit is not on the current player's team.
    fn my_unit(&self, id: UnitID) -> Result<&Unit, Error> {
        if self.unit_info(id)?.team != self.team() {
            return Err(GameError::TeamNotAllowed)?;
        }

        if let Some(unit) = self.my_planet().units.get(&id) {
            Ok(unit)
        } else if let Some(unit) = self.my_team().units_in_space.get(&id) {
            Ok(unit)
        } else {
            unreachable!();
        }
    }

    /// Gets a mutable version of this unit from space or the current planet.
    /// Checks that its team is the same as the current team.
    ///
    /// * GameError::NoSuchUnit - the unit does not exist (inside the vision range).
    /// * GameError::TeamNotAllowed - the unit is not on the current player's team.
    fn my_unit_mut(&mut self, id: UnitID) -> Result<&mut Unit, Error> {
        if self.unit_info(id)?.team != self.team() {
            return Err(GameError::TeamNotAllowed)?;
        }

        if self.my_planet().units.contains_key(&id) {
            Ok(self.my_planet_mut().units.get_mut(&id).expect("key exists"))
        } else if self.my_team().units_in_space.contains_key(&id) {
            Ok(self.my_team_mut().units_in_space.get_mut(&id).expect("key exists"))
        } else {
            unreachable!();
        }
    }

    /// Gets this unit from space or the current planet.
    ///
    /// * GameError::NoSuchUnit - the unit does not exist (inside the vision range).
    fn get_unit(&self, id: UnitID) -> Result<&Unit, Error> {
        if let Some(unit) = self.my_planet().units.get(&id) {
            Ok(unit)
        } else if let Some(unit) = self.my_team().units_in_space.get(&id) {
            Ok(unit)
        } else {
            Err(GameError::NoSuchUnit)?
        }
    }

    /// Gets a mutable version of this unit from space or the current planet.
    ///
    /// * GameError::NoSuchUnit - the unit does not exist (inside the vision range).
    fn get_unit_mut(&mut self, id: UnitID) -> Result<&mut Unit, Error> {
        if self.my_planet().units.contains_key(&id) {
            Ok(self.my_planet_mut().units.get_mut(&id).expect("key exists"))
        } else if self.my_team().units_in_space.contains_key(&id) {
            Ok(self.my_team_mut().units_in_space.get_mut(&id).expect("key exists"))
        } else {
            Err(GameError::NoSuchUnit)?
        }
    }

    // ************************************************************************
    // **************** UNIT CREATION / DESTRUCTION METHODS *******************
    // ************************************************************************

    /// Places the unit in location-based indexing and/or marks the unit info.
    /// Must be called after changing a unit's location within a planet.
    fn place_unit(&mut self, id: UnitID) {
        match self.my_unit(id)
                  .expect("Unit does not exist and cannot be placed.")
                  .location() {
            OnMap(map_loc) => {
                self.my_planet_mut().units_by_loc.insert(map_loc, id);
                self.unit_info_mut(id)
                    .expect("unit exists").location = OnMap(map_loc);
            },
            InGarrison(structure_id) => {
                self.unit_info_mut(id)
                    .expect("unit exists").location = InGarrison(structure_id);
            },
            _ => panic!("Unit is not on a planet and cannot be placed."),
        }
    }

    /// Temporarily removes this unit from any location-based indexing.
    /// Must be on the current planet and team before being removed.
    fn remove_unit(&mut self, id: UnitID) {
        match self.my_unit(id)
                  .expect("Unit does not exist and cannot be removed.")
                  .location() {
            OnMap(loc) => {
                self.my_planet_mut().units_by_loc.remove(&loc);
            },
            _ => panic!("Unit is not on a map and cannot be removed."),
        }
    }

    /// Moves this rocket and any location-based indexing to space. Must be
    /// on the current planet and team. Also moves all the units inside it.
    fn move_to_space(&mut self, rocket_id: UnitID) {
        self.remove_unit(rocket_id);

        let rocket = self.my_planet_mut().units.remove(&rocket_id).expect("unit exists");
        self.my_planet_mut().unit_infos.remove(&rocket_id).expect("unit exists");

        for id in rocket.structure_garrison().expect("unit is a rocket") {
            let unit = self.my_planet_mut().units.remove(&id).expect("unit exists");
            self.my_planet_mut().unit_infos.remove(&id).expect("unit exists");
            self.my_team_mut().units_in_space.insert(id, unit);
        }
        self.my_team_mut().units_in_space.insert(rocket_id, rocket);
    }

    /// Moves this rocket and any location-based indexing from space to this
    /// planet. Must currently be in space. Also move all the units inside it.
    fn move_from_space(&mut self, rocket_id: UnitID) {
        let rocket = self.my_team_mut().units_in_space.remove(&rocket_id).expect("unit exists");

        for id in rocket.structure_garrison().expect("unit is a rocket") {
            let unit = self.my_team_mut().units_in_space.remove(&id).expect("unit exists");
            self.my_planet_mut().unit_infos.insert(id, unit.info());
            self.my_planet_mut().units.insert(id, unit);
        }

        self.my_planet_mut().unit_infos.insert(rocket_id, rocket.info());
        self.my_planet_mut().units.insert(rocket_id, rocket);
        self.place_unit(rocket_id);
    }

    /// Inserts a new unit into the internal data structures of the game world,
    /// assuming it is on the map.
    fn insert_unit(&mut self, unit: Unit) {
        let id = unit.id();
        let location = unit.location().map_location().expect("unit is on map");
        self.get_planet_mut(location.planet).unit_infos.insert(id, unit.info());
        self.get_planet_mut(location.planet).units.insert(id, unit);
        self.get_planet_mut(location.planet).units_by_loc.insert(location, id);
    }

    /// Creates and inserts a new unit into the game world, so that it can be
    /// referenced by ID. Used for testing only!!!
    pub(crate) fn create_unit(&mut self, team: Team, location: MapLocation,
                       unit_type: UnitType) -> Result<UnitID, Error> {
        let id = self.id_generator.next_id();
        let level = self.get_team(team).research.get_level(&unit_type);
        let unit = Unit::new(id, team, unit_type, level, OnMap(location))?;

        self.insert_unit(unit);
        Ok(id)
    }

    /// Destroys a unit. Removes any traces of it.
    ///
    /// If the unit is a rocket or factory, also destroys units in its garrison.
    fn destroy_unit(&mut self, id: UnitID) {
        // We need to call unit_info() here to ensure that this unit exists in
        // both the player engine and the dev engine.
        match self.unit_info(id)
                  .expect("Unit does not exist and cannot be destroyed.")
                  .location {
            OnMap(loc) => {
                self.my_planet_mut().units_by_loc.remove(&loc);
            },
            InSpace => {
                // Units only die in space after a landing on their turn.
                // Thus we are guaranteed that my_unit() will find the unit.
                for utd_id in self.my_unit(id).unwrap().structure_garrison()
                                  .expect("only rockets can die in space") {
                    self.my_team_mut().units_in_space.remove(&utd_id);
                }
                self.my_team_mut().units_in_space.remove(&id);
                return;
            },
            _ => panic!("Unit is in ???, this should not be possible"),
        };

        // If this unit's garrison is visible, destroy those units too.
        if self.get_unit(id).is_ok() {
            let unit_type = self.get_unit(id).unwrap().unit_type();
            if unit_type == UnitType::Rocket || unit_type == UnitType::Factory {
                let units_to_destroy = self.get_unit_mut(id).unwrap()
                                           .structure_garrison().unwrap();
                for utd_id in units_to_destroy.iter() {
                    self.my_planet_mut().units.remove(&utd_id);
                    self.my_planet_mut().unit_infos.remove(&utd_id);
                }
            }
        }

        self.my_planet_mut().units.remove(&id);
        self.my_planet_mut().unit_infos.remove(&id);
    }

    /// Disintegrates the unit and removes it from the map. If the unit is a
    /// factory or a rocket, also disintegrates any units garrisoned inside it.
    ///
    /// * GameError::NoSuchUnit - the unit does not exist (inside the vision range).
    /// * GameError::TeamNotAllowed - the unit is not on the current player's team.
    pub fn disintegrate_unit(&mut self, id: UnitID) -> Result<(), Error> {
        self.my_unit(id)?;
        self.destroy_unit(id);
        Ok(())
    }

    // ************************************************************************
    // ************************* LOCATION METHODS *****************************
    // ************************************************************************

    /// Whether the location is clear for a unit to occupy, either by movement
    /// or by construction.
    ///
    /// * GameError::InvalidLocation - the location is outside the vision range.
    pub fn is_occupiable(&self, location: MapLocation) -> Result<bool, Error> {
        if !self.is_on_map(location) {
            return Err(GameError::LocationOffMap)?;
        }
        if !self.can_sense_location(location) {
            return Err(GameError::LocationNotVisible)?;
        }

        let planet_map = &self.starting_map(location.planet);
        Ok(planet_map.is_passable_terrain_at(location)? &&
            !self.my_planet().units_by_loc.contains_key(&location))
    }

    pub fn is_on_map(&self, location: MapLocation) -> bool {
        if let Some(map) = self.planet_maps.get(&self.planet()) {
            map.on_map(location)
        } else {
            false
        }
    }

    fn ok_if_can_move(&self, robot_id: UnitID, direction: Direction) -> Result<(), Error> {
        let unit = self.my_unit(robot_id)?;
        let new_location = unit.location().map_location()?.add(direction);
        if !self.starting_map(new_location.planet).on_map(new_location) {
            Err(GameError::LocationOffMap)?;
        }
        if !self.is_occupiable(new_location)? {
            Err(GameError::LocationNotEmpty)?;
        }
        Ok(())
    }

    /// Whether the robot can move in the given direction, without taking into
    /// account the unit's movement heat. Takes into account only the map
    /// terrain, positions of other robots, and the edge of the game map.
    pub fn can_move(&self, robot_id: UnitID, direction: Direction) -> bool {
        self.ok_if_can_move(robot_id, direction).is_ok()
    }

    fn ok_if_move_ready(&self, robot_id: UnitID) -> Result<(), Error> {
        self.my_unit(robot_id)?.ok_if_move_ready()?;
        Ok(())
    }

    /// Whether the robot is ready to move. Tests whether the robot's attack
    /// heat is sufficiently low.
    pub fn is_move_ready(&self, robot_id: UnitID) -> bool {
        self.ok_if_move_ready(robot_id).is_ok()
    }

    /// Moves the robot in the given direction.
    ///
    /// * GameError::InappropriateUnitType - the unit is not a robot.
    /// * GameError::LocationNotEmpty - the location in the given direction is occupied.
    /// * GameError::LocationOffMap - the location in the given direction is off the map.
    /// * GameError::NoSuchUnit - the robot does not exist (within the vision range).
    /// * GameError::Overheated - the robot is not ready to move again.
    /// * GameError::TeamNotAllowed - the robot is not on the current player's team.
    /// * GameError::UnitNotOnMap - the robot is not on the map.
    pub fn move_robot(&mut self, robot_id: UnitID, direction: Direction) -> Result<(), Error> {
        self.ok_if_can_move(robot_id, direction)?;
        self.ok_if_move_ready(robot_id)?;
        let dest = match self.my_unit(robot_id)?.location() {
            OnMap(loc) => loc.add(direction),
            _ => unreachable!(),
        };
        self.move_to(robot_id, dest)
    }

    fn move_to(&mut self, _robot_id: UnitID, _location: MapLocation) -> Result<(), Error> {
        self.remove_unit(_robot_id);
        self.my_unit_mut(_robot_id)?.move_to(_location);
        self.place_unit(_robot_id);
        Ok(())
    }

    // ************************************************************************
    // *************************** ATTACK METHODS *****************************
    // ************************************************************************

    fn damage_unit(&mut self, unit_id: UnitID, damage: i32) {
        // The unit controller is always in the dev engine, but is only in the
        // player engine if the unit is on this team.
        if self.get_unit_mut(unit_id).is_ok() {
            self.get_unit_mut(unit_id).unwrap().take_damage(damage);
        }

        let should_destroy_unit = {
            let unit_info = self.unit_info_mut(unit_id).expect("unit exists");
            unit_info.health = ((unit_info.health as i32) - damage) as u32;
            unit_info.health == 0
        };

        if should_destroy_unit {
            self.destroy_unit(unit_id);
        }
    }

    /// Deals damage to any unit in the target square, potentially destroying it.
    fn damage_location(&mut self, location: MapLocation, damage: i32) {
        let id = if let Some(id) = self.my_planet().units_by_loc.get(&location) {
            *id
        } else {
            return;
        };

        self.damage_unit(id, damage)
    }

    fn ok_if_can_attack(&self, robot_id: UnitID, target_id: UnitID) -> Result<(), Error> {
        self.my_unit(robot_id)?.ok_if_on_map()?;
        let target_loc = self.unit_info(target_id)?.location;
        if !target_loc.on_map() {
            Err(GameError::UnitNotOnMap)?;
        }
        self.my_unit(robot_id)?.ok_if_within_attack_range(target_loc)?;
        Ok(())
    }

    /// Whether the robot can attack the given unit, without taking into
    /// account the unit's attack heat. Takes into account only the unit's
    /// attack range, and the location of the unit.
    pub fn can_attack(&self, robot_id: UnitID, target_id: UnitID) -> bool {
        self.ok_if_can_attack(robot_id, target_id).is_ok()
    }

    fn ok_if_attack_ready(&self, robot_id: UnitID) -> Result<(), Error> {
        self.my_unit(robot_id)?.ok_if_attack_ready()?;
        Ok(())
    }

    /// Whether the robot is ready to attack. Tests whether the robot's attack
    /// heat is sufficiently low.
    pub fn is_attack_ready(&self, robot_id: UnitID) -> bool {
        self.ok_if_attack_ready(robot_id).is_ok()
    }

    /// Commands a robot to attack a unit, dealing the 
    /// robot's standard amount of damage.
    ///
    /// * GameError::InappropriateUnitType - the unit is not a robot.
    /// * GameError::NoSuchUnit - either unit does not exist (inside the vision range).
    /// * GameError::OutOfRange - the target does not lie within attack range of the robot.
    /// * GameError::Overheated - the robot is not ready to attack again.
    /// * GameError::TeamNotAllowed - the robot is not on the current player's team.
    /// * GameError::UnitNotOnMap - either unit is not on the map.
    pub fn attack(&mut self, robot_id: UnitID, target_id: UnitID) -> Result<(), Error> {
        self.ok_if_can_attack(robot_id, target_id)?;
        self.ok_if_attack_ready(robot_id)?;
        let damage = self.my_unit_mut(robot_id)?.use_attack();
        if self.my_unit(robot_id)?.unit_type() == UnitType::Mage {
            let epicenter = self.unit_info(target_id)?.location.map_location()?;
            for direction in Direction::all().iter() {
                self.damage_location(epicenter.add(*direction), damage);
            }
        }
        self.damage_unit(target_id, damage);
        Ok(())
    }

    // ************************************************************************
    // ************************* RESEARCH METHODS *****************************
    // ***********************f*************************************************

    /// Returns research info of the current player.
    fn my_research(&self) -> ResearchInfo {
        self.my_team().research.clone()
    }

    /// Returns mutable research info of the current player.
    fn my_research_mut(&mut self) -> &mut ResearchInfo {
        &mut self.my_team_mut().research
    }

    /// The research info of the current team, including what branch is
    /// currently being researched, the number of rounds left.
    pub fn research_info(&self) -> ResearchInfo {
        self.my_research()
    }

    /// Resets the research queue to be empty. Returns true if the queue was
    /// not empty before, and false otherwise.
    pub fn reset_research(&mut self) -> bool {
        self.my_research_mut().reset_queue()
    }

    /// Adds a branch to the back of the queue, if it is a valid upgrade, and
    /// starts research if it is the first in the queue.
    ///
    /// Returns whether the branch was successfully added.
    pub fn queue_research(&mut self, branch: Branch) -> bool {
        self.my_research_mut().add_to_queue(&branch)
    }

    /// Update the current research and process any completed upgrades.
    fn process_research(&mut self, team: Team) {
        if let Some(branch) = self.get_team_mut(team).research.end_round() {
            for (_, unit) in self.get_planet_mut(Planet::Earth).units.iter_mut() {
                if unit.unit_type() == branch {
                    unit.research().expect("research level is valid");
                }
            }
            for (_, unit) in self.get_planet_mut(Planet::Mars).units.iter_mut() {
                if unit.unit_type() == branch {
                    unit.research().expect("research level is valid");
                }
            }
        }
    }

    // ************************************************************************
    // *************************** WORKER METHODS *****************************
    // ************************************************************************

    fn ok_if_can_harvest(&self, worker_id: UnitID, direction: Direction) -> Result<(), Error> {
        let unit = self.my_unit(worker_id)?;
        unit.ok_if_can_worker_act()?;
        let harvest_loc = unit.location().map_location()?.add(direction);
        // Check to see if we can sense the harvest location, (e.g. it is on the map).
        if !self.is_on_map(harvest_loc) {
            Err(GameError::LocationOffMap)?;
        }
        if self.karbonite_at(harvest_loc)? == 0 {
            Err(GameError::KarboniteDepositEmpty)?;
        }
        Ok(())
    }

    /// Whether the worker is ready to harvest, and the given direction contains
    /// karbonite to harvest. The worker cannot already have performed an action 
    /// this round.
    pub fn can_harvest(&self, worker_id: UnitID, direction: Direction) -> bool {
        self.ok_if_can_harvest(worker_id, direction).is_ok()
    }

    /// Harvests up to the worker's harvest amount of karbonite from the given
    /// location, adding it to the team's resource pool.
    ///
    /// * GameError::InappropriateUnitType - the unit is not a worker.
    /// * GameError::KarboniteDepositEmpty - the location described contains no Karbonite.
    /// * GameError::LocationOffMap - the location in the target direction is off the map.
    /// * GameError::NoSuchUnit - the worker does not exist (within the vision range).
    /// * GameError::Overheated - the worker has already performed an action this turn.
    /// * GameError::TeamNotAllowed - the worker is not on the current player's team.
    /// * GameError::UnitNotOnMap - the worker is not on the map.
    pub fn harvest(&mut self, worker_id: UnitID, direction: Direction)
                   -> Result<(), Error> {
        self.ok_if_can_harvest(worker_id, direction)?;
        let (harvest_loc, harvest_amount) = {
            let worker = self.my_unit_mut(worker_id)?;
            worker.worker_act();
            (worker.location().map_location()?.add(direction), worker.worker_harvest_amount()?)
        };
        let amount_mined = cmp::min(self.karbonite_at(harvest_loc)?, harvest_amount);
        self.my_team_mut().karbonite += amount_mined;
        self.my_planet_mut().karbonite[harvest_loc.y as usize][harvest_loc.x as usize] -= amount_mined;
        Ok(())
    }

    fn ok_if_can_blueprint(&self, worker_id: UnitID, unit_type: UnitType,
                         direction: Direction) -> Result<(), Error> {
        // Players should never attempt to build a non-structure.
        if !unit_type.is_structure() {
            Err(GameError::InappropriateUnitType)?;
        }
        let unit = self.my_unit(worker_id)?;
        unit.ok_if_can_worker_act()?;
        let build_loc = unit.location().map_location()?.add(direction);
        // Check to see if we can sense the build location, (e.g. it is on the map).
        if !self.can_sense_location(build_loc) {
            Err(GameError::LocationNotVisible)?;
        }
        // The build location must be unoccupied.
        if !self.is_occupiable(build_loc)? {
            Err(GameError::LocationNotEmpty)?;
        }
        // Structures can never be built on Mars.
        if build_loc.planet == Planet::Mars {
            Err(GameError::CannotBuildOnMars)?;
        }
        // If building a rocket, Rocketry must be unlocked.
        if unit_type == UnitType::Rocket && self.my_research().get_level(&unit_type) < 1 {
            Err(GameError::ResearchNotUnlocked)?;
        }
        // Finally, the team must have sufficient karbonite.
        if self.karbonite() < unit_type.blueprint_cost()? {
            Err(GameError::InsufficientKarbonite)?;
        }
        Ok(())
    }

    /// Whether the worker can blueprint a structure of the given type. The worker
    /// can only blueprint factories, and rockets if Rocketry has been
    /// researched. The team must have sufficient karbonite in its resource
    /// pool. The worker cannot already have performed an action this round.
    pub fn can_blueprint(&self, worker_id: UnitID, unit_type: UnitType,
                         direction: Direction) -> bool {
        self.ok_if_can_blueprint(worker_id, unit_type, direction).is_ok()
    }

    /// Blueprints a unit of the given type in the given direction. Subtract
    /// cost of that unit from the team's resource pool.
    ///
    /// * GameError::CannotBuildOnMars - you cannot blueprint a structure on Mars.
    /// * GameError::InappropriateUnitType - the unit is not a worker, or the unit type
    ///   is not a structure.
    /// * GameError::InsufficientKarbonite - your team does not have enough Karbonite to
    ///   build the requested structure.
    /// * GameError::LocationOffMap - the location in the target direction is off the map.
    /// * GameError::LocationNotEmpty - the location in the target direction is already
    ///   occupied.
    /// * GameError::NoSuchUnit - the worker does not exist (within the vision range).
    /// * GameError::Overheated - the worker has already performed an action this turn.
    /// * GameError::ResearchNotUnlocked - you do not have the needed research to blueprint rockets.
    /// * GameError::TeamNotAllowed - the worker is not on the current player's team.
    /// * GameError::UnitNotOnMap - the unit is not on the map.
    pub fn blueprint(&mut self, worker_id: UnitID, unit_type: UnitType,
                     direction: Direction) -> Result<(), Error> {
        self.ok_if_can_blueprint(worker_id, unit_type, direction)?;
        let build_loc = {
            let worker = self.my_unit_mut(worker_id)?;
            worker.worker_act();
            worker.location().map_location()?.add(direction)
        };
        let team = self.team();
        self.create_unit(team, build_loc, unit_type)?;
        self.my_team_mut().karbonite -= unit_type.blueprint_cost()?;
        Ok(())
    }

    fn ok_if_can_build(&self, worker_id: UnitID, blueprint_id: UnitID)
                       -> Result<(), Error> {
        let worker = self.my_unit(worker_id)?;
        let blueprint = self.my_unit(blueprint_id)?;
        // The worker must be on the map.
        worker.ok_if_on_map()?;
        // The worker must be able to act.
        worker.ok_if_can_worker_act()?;
        // The worker must be adjacent to the blueprint.
        if !worker.location().is_adjacent_to(blueprint.location()) {
            Err(GameError::OutOfRange)?;
        }
        // The blueprint must be incomplete.
        if blueprint.structure_is_built()? {
            Err(GameError::StructureAlreadyBuilt)?;
        }
        Ok(())
    }

    /// Whether the worker can build a blueprint with the given ID. The worker
    /// and the blueprint must be adjacent to each other. The worker cannot
    /// already have performed an action this round.
    pub fn can_build(&self, worker_id: UnitID, blueprint_id: UnitID) -> bool {
        self.ok_if_can_build(worker_id, blueprint_id).is_ok()
    }

    /// Builds a given blueprint, increasing its health by the worker's build
    /// amount. If raised to maximum health, the blueprint becomes a completed
    /// structure.
    ///
    /// * GameError::InappropriateUnitType - the unit is not a worker, or the blueprint
    ///   is not a structure.
    /// * GameError::NoSuchUnit - either unit does not exist (within the vision range).
    /// * GameError::OutOfRange - the worker is not adjacent to the blueprint.
    /// * GameError::Overheated - the worker has already performed an action this turn.
    /// * GameError::StructureAlreadyBuilt - the blueprint has already been completed.
    /// * GameError::TeamNotAllowed - either unit is not on the current player's team.
    /// * GameError::UnitNotOnMap - the worker is not on the map.
    pub fn build(&mut self, worker_id: UnitID, blueprint_id: UnitID)
                 -> Result<(), Error> {
        self.ok_if_can_build(worker_id, blueprint_id)?;
        let build_health = {
            let worker = self.my_unit_mut(worker_id)?;
            worker.worker_act();
            worker.worker_build_health()?
        };
        self.my_unit_mut(blueprint_id)?.be_built(build_health);
        Ok(())
    }

    fn ok_if_can_repair(&self, worker_id: UnitID, structure_id: UnitID) -> Result<(), Error> {
        let worker = self.my_unit(worker_id)?;
        let structure = self.my_unit(structure_id)?;
        worker.ok_if_on_map()?;
        worker.ok_if_can_worker_act()?;
        if !worker.location().is_adjacent_to(structure.location()) {
            Err(GameError::OutOfRange)?;
        }
        if !structure.structure_is_built()? {
            Err(GameError::StructureNotYetBuilt)?;
        }
        Ok(())
    }

    /// Whether the given worker can repair the given strucutre. Tests that the worker
    /// is able to execute a worker action, that the structure is built, and that the
    /// structure is within range.
    pub fn can_repair(&self, worker_id: UnitID, structure_id: UnitID) -> bool {
        self.ok_if_can_repair(worker_id, structure_id).is_ok()
    }

    /// Commands the worker to repair a structure, repleneshing health to it. This
    /// can only be done to structures which have been fully built.
    ///
    /// * GameError::InappropriateUnitType - the unit is not a worker, or the target
    ///   is not a structure.
    /// * GameError::NoSuchUnit - either unit does not exist (within the vision range).
    /// * GameError::OutOfRange - the worker is not adjacent to the structure.
    /// * GameError::Overheated - the worker has already performed an action this turn.
    /// * GameError::StructureNotYetBuilt - the structure has not been completed.
    /// * GameError::TeamNotAllowed - either unit is not on the current player's team.
    /// * GameError::UnitNotOnMap - the worker is not on the map.
    pub fn repair(&mut self, worker_id: UnitID, structure_id: UnitID) -> Result<(), Error> {
        self.ok_if_can_repair(worker_id, structure_id)?;
        self.my_unit_mut(worker_id)?.worker_act();
        self.my_unit_mut(structure_id)?.be_healed(WORKER_REPAIR_AMOUNT);
        Ok(())
    }

    fn ok_if_can_replicate(&self, worker_id: UnitID, direction: Direction) 
                           -> Result<(), Error> {
        let worker = self.my_unit(worker_id)?;
        worker.ok_if_on_map()?;
        worker.ok_if_ability_ready()?;
        if self.karbonite() < worker.unit_type().replicate_cost()? {
            Err(GameError::InsufficientKarbonite)?;
        }
        let replicate_loc = worker.location().map_location()?.add(direction);
        if !self.is_on_map(replicate_loc) {
            Err(GameError::LocationOffMap)?;
        }
        if !self.is_occupiable(replicate_loc)? {
            Err(GameError::LocationNotEmpty)?;
        }
        Ok(())
    }

    /// Whether the worker is ready to replicate. Tests that the worker's
    /// ability heat is sufficiently low, that the team has sufficient
    /// karbonite in its resource pool, and that the square in the given
    /// direction is empty.
    pub fn can_replicate(&self, worker_id: UnitID, direction: Direction) -> bool {
        self.ok_if_can_replicate(worker_id, direction).is_ok()
    }

    /// Replicates a worker in the given direction. Subtracts the cost of the
    /// worker from the team's resource pool.
    ///
    /// * GameError::InappropriateUnitType - the unit is not a worker.
    /// * GameError::InsufficientKarbonite - your team does not have enough Karbonite for
    ///   the worker to replicate.
    /// * GameError::LocationOffMap - the location in the target direction is off the map.
    /// * GameError::LocationNotEmpty - the location in the target direction is already
    ///   occupied.
    /// * GameError::NoSuchUnit - the worker does not exist (within the vision range).
    /// * GameError::Overheated - the worker is not ready to replicate again.
    /// * GameError::TeamNotAllowed - the worker is not on the current player's team.
    /// * GameError::UnitNotOnMap - the worker is not on the map.
    pub fn replicate(&mut self, worker_id: UnitID, direction: Direction)
                     -> Result<(), Error> {
        self.ok_if_can_replicate(worker_id, direction)?;
        self.my_unit_mut(worker_id)?.worker_act();
        self.my_unit_mut(worker_id)?.replicate();
        let (team, location) = {
            let worker = self.my_unit(worker_id)?;
            (worker.team(), worker.location().map_location()?.add(direction))
        };
        self.create_unit(team, location, UnitType::Worker)?;
        self.my_team_mut().karbonite -= UnitType::Worker.replicate_cost()?;
        Ok(())
    }

    // ************************************************************************
    // *************************** KNIGHT METHODS *****************************
    // ************************************************************************

    fn ok_if_can_javelin(&self, knight_id: UnitID, target_id: UnitID) -> Result<(), Error> {
        let knight = self.my_unit(knight_id)?;
        let target = self.unit_info(target_id)?;
        knight.ok_if_on_map()?;
        knight.ok_if_javelin_unlocked()?;
        knight.ok_if_within_ability_range(target.location)?;
        Ok(())
    }

    /// Whether the knight can javelin the given robot, without taking into
    /// account the knight's ability heat. Takes into account only the knight's
    /// ability range, and the location of the robot.
    pub fn can_javelin(&self, knight_id: UnitID, target_id: UnitID) -> bool {
        self.ok_if_can_javelin(knight_id, target_id).is_ok()
    }

    fn ok_if_javelin_ready(&self, knight_id: UnitID) -> Result<(), Error> {
        let knight = self.my_unit(knight_id)?;
        knight.ok_if_javelin_unlocked()?;
        knight.ok_if_ability_ready()?;
        Ok(())
    }

    /// Whether the knight is ready to javelin. Tests whether the knight's
    /// ability heat is sufficiently low.
    pub fn is_javelin_ready(&self, knight_id: UnitID) -> bool {
       self.ok_if_javelin_ready(knight_id).is_ok()
    }

    /// Javelins the robot, dealing the knight's standard damage.
    ///
    /// * GameError::InappropriateUnitType - the unit is not a knight.
    /// * GameError::NoSuchUnit - either unit does not exist (inside the vision range).
    /// * GameError::OutOfRange - the target does not lie within ability range of the knight.
    /// * GameError::Overheated - the knight is not ready to use javelin again.
    /// * GameError::ResearchNotUnlocked - you do not have the needed research to use javelin.
    /// * GameError::TeamNotAllowed - the knight is not on the current player's team.
    /// * GameError::UnitNotOnMap - the knight is not on the map.
    pub fn javelin(&mut self, knight_id: UnitID, target_id: UnitID) -> Result<(), Error> {
        self.ok_if_can_javelin(knight_id, target_id)?;
        self.ok_if_javelin_ready(knight_id)?;
        let damage = self.my_unit_mut(knight_id)?.javelin();
        self.damage_unit(target_id, damage);
        Ok(())
    }

    // ************************************************************************
    // *************************** RANGER METHODS *****************************
    // ************************************************************************

    fn ok_if_begin_snipe_ready(&self, ranger_id: UnitID) -> Result<(), Error> {
        let ranger = self.my_unit(ranger_id)?;
        ranger.ok_if_snipe_unlocked()?;
        ranger.ok_if_ability_ready()?;
        Ok(())
    }

    /// Whether the ranger is ready to begin snipe. Tests whether the ranger's
    /// ability heat is sufficiently low.
    pub fn is_begin_snipe_ready(&self, ranger_id: UnitID) -> bool {
        self.ok_if_begin_snipe_ready(ranger_id).is_ok()
    }

    /// Begins the countdown to snipe a given location. Maximizes the units
    /// attack and movement heats until the ranger has sniped. The ranger may
    /// begin the countdown at any time, including resetting the countdown
    /// to snipe a different location.
    ///
    /// * GameError::InappropriateUnitType - the unit is not a ranger.
    /// * GameError::LocationOffMap - the target location is not on this planet's map.
    /// * GameError::NoSuchUnit - the ranger does not exist (inside the vision range).
    /// * GameError::Overheated - the ranger is not ready to use snipe again.
    /// * GameError::ResearchNotUnlocked - you do not have the needed research to use snipe.
    /// * GameError::TeamNotAllowed - the ranger is not on the current player's team.
    /// * GameError::UnitNotOnMap - the ranger is not on the map.
    pub fn begin_snipe(&mut self, ranger_id: UnitID, location: MapLocation)
                       -> Result<(), Error> {
        if !self.is_on_map(location) {
            Err(GameError::LocationOffMap)?
        }
        self.my_unit(ranger_id)?.ok_if_on_map()?;
        self.ok_if_begin_snipe_ready(ranger_id)?;
        self.my_unit_mut(ranger_id)?.begin_snipe(location);
        Ok(())
    }

    fn process_rangers(&mut self, planet: Planet) {
        let mut rangers: Vec<UnitID> = vec![];
        for unit in self.get_planet(planet).units.values() {
            if unit.unit_type() == UnitType::Ranger {
                rangers.push(unit.id());
            }
        }

        for id in rangers {
            let target_location = self.get_planet_mut(planet).units.get_mut(&id).unwrap().process_snipe();
            if target_location.is_some() {
                let damage = self.get_planet(planet).units.get(&id).unwrap().damage().unwrap();
                self.damage_location(target_location.unwrap(), damage);
                self.viewer_changes.push(ViewerDelta::RangerSnipe { 
                    ranger_id: id, 
                    target_location: target_location.unwrap(), 
                });
            }
        }
    }

    // ************************************************************************
    // **************************** MAGE METHODS ******************************
    // ************************************************************************
    
    fn ok_if_can_blink(&self, mage_id: UnitID, location: MapLocation) -> Result<(), Error> {
        let mage = self.my_unit(mage_id)?;
        mage.ok_if_on_map()?;
        mage.ok_if_blink_unlocked()?;
        mage.ok_if_within_ability_range(OnMap(location))?;
        if !self.is_occupiable(location)? {
            Err(GameError::LocationNotEmpty)?;
        }
        Ok(())
    }

    /// Whether the mage can blink to the given location, without taking into
    /// account the mage's ability heat. Takes into account only the mage's
    /// ability range, the map terrain, positions of other units, and the edge
    /// of the game map.
    pub fn can_blink(&self, mage_id: UnitID, location: MapLocation) -> bool {
        self.ok_if_can_blink(mage_id, location).is_ok()
    }

    fn ok_if_blink_ready(&self, mage_id: UnitID) -> Result<(), Error> {
        let mage = self.my_unit(mage_id)?;
        mage.ok_if_blink_unlocked()?;
        mage.ok_if_ability_ready()?;
        Ok(())
    }

    /// Whether the mage is ready to blink. Tests whether the mage's ability
    /// heat is sufficiently low.
    pub fn is_blink_ready(&self, mage_id: UnitID) -> bool {
        self.ok_if_blink_ready(mage_id).is_ok()
    }

    /// Blinks the mage to the given location.
    ///
    /// * GameError::InappropriateUnitType - the unit is not a mage.
    /// * GameError::LocationOffMap - the target location is not on this planet's map.
    /// * GameError::LocationNotEmpty - the target location is already occupied.
    /// * GameError::NoSuchUnit - the mage does not exist (inside the vision range).
    /// * GameError::OutOfRange - the target does not lie within ability range of the mage.
    /// * GameError::Overheated - the mage is not ready to use blink again.
    /// * GameError::ResearchNotUnlocked - you do not have the needed research to use blink.
    /// * GameError::TeamNotAllowed - the mage is not on the current player's team.
    /// * GameError::UnitNotOnMap - the mage is not on the map.
    pub fn blink(&mut self, mage_id: UnitID, location: MapLocation) -> Result<(), Error> {
        self.ok_if_can_blink(mage_id, location)?;
        self.ok_if_blink_ready(mage_id)?;
        self.remove_unit(mage_id);
        self.my_unit_mut(mage_id)?.blink(location);
        self.place_unit(mage_id);
        Ok(())
    }

    // ************************************************************************
    // *************************** HEALER METHODS *****************************
    // ************************************************************************

    fn ok_if_can_heal(&self, healer_id: UnitID, robot_id: UnitID) -> Result<(), Error> {
        self.ok_if_can_attack(healer_id, robot_id)?;
        self.my_unit(robot_id)?.ok_if_robot()?;
        Ok(())
    }

    /// Whether the healer can heal the given robot, without taking into
    /// account the healer's attack heat. Takes into account only the healer's
    /// attack range, and the location of the robot.
    pub fn can_heal(&self, healer_id: UnitID, robot_id: UnitID) -> bool {
        self.ok_if_can_heal(healer_id, robot_id).is_ok()
    }

    fn ok_if_heal_ready(&self, healer_id: UnitID) -> Result<(), Error> {
        Ok(self.ok_if_attack_ready(healer_id)?)
    }

    /// Whether the healer is ready to heal. Tests whether the healer's attack
    /// heat is sufficiently low.
    pub fn is_heal_ready(&self, healer_id: UnitID) -> bool {
        self.ok_if_heal_ready(healer_id).is_ok()
    }

    /// Commands the healer to heal the target robot.
    ///
    /// * GameError::InappropriateUnitType - the unit is not a healer, or the target is not
    ///   a robot.
    /// * GameError::NoSuchUnit - either unit does not exist (inside the vision range).
    /// * GameError::OutOfRange - the target does not lie within "attack" range of the healer.
    /// * GameError::Overheated - the healer is not ready to heal again.
    /// * GameError::TeamNotAllowed - either robot is not on the current player's team.
    /// * GameError::UnitNotOnMap - the healer is not on the map.
    pub fn heal(&mut self, healer_id: UnitID, robot_id: UnitID) -> Result<(), Error> {
        self.ok_if_can_heal(healer_id, robot_id)?;
        self.ok_if_heal_ready(healer_id)?;
        self.attack(healer_id, robot_id)?;
        Ok(())
    }

    fn ok_if_can_overcharge(&self, healer_id: UnitID, robot_id: UnitID)
                            -> Result<(), Error> {
        let healer = self.my_unit(healer_id)?;
        let robot = self.my_unit(robot_id)?;
        healer.ok_if_on_map()?;
        healer.ok_if_overcharge_unlocked()?;
        healer.ok_if_within_ability_range(robot.location())?;
        robot.ok_if_robot()?;
        Ok(())
    }

    /// Whether the healer can overcharge the given robot, without taking into
    /// account the healer's ability heat. Takes into account only the healer's
    /// ability range, and the location of the robot.
    pub fn can_overcharge(&self, healer_id: UnitID, robot_id: UnitID) -> bool {
        self.ok_if_can_overcharge(healer_id, robot_id).is_ok()                      
    }

    fn ok_if_overcharge_ready(&self, healer_id: UnitID) -> Result<(), Error> {
        let healer = self.my_unit(healer_id)?;
        healer.ok_if_overcharge_unlocked()?;
        healer.ok_if_ability_ready()?;
        Ok(())
    }

    /// Whether the healer is ready to overcharge. Tests whether the healer's
    /// ability heat is sufficiently low.
    pub fn is_overcharge_ready(&self, healer_id: UnitID) -> bool {
        self.ok_if_overcharge_ready(healer_id).is_ok()
    }

    /// Overcharges the robot, resetting the robot's cooldowns.
    ///
    /// * GameError::InappropriateUnitType - the unit is not a healer, or the target is not
    ///   a robot.
    /// * GameError::NoSuchUnit - either unit does not exist (inside the vision range).
    /// * GameError::OutOfRange - the target does not lie within ability range of the healer.
    /// * GameError::Overheated - the healer is not ready to use overcharge again.
    /// * GameError::ResearchNotUnlocked - you do not have the needed research to use overcharge.
    /// * GameError::TeamNotAllowed - either robot is not on the current player's team.
    /// * GameError::UnitNotOnMap - the healer is not on the map.
    pub fn overcharge(&mut self, healer_id: UnitID, robot_id: UnitID)
                      -> Result<(), Error> {
        self.ok_if_can_overcharge(healer_id, robot_id)?;
        self.ok_if_overcharge_ready(healer_id)?;
        self.my_unit_mut(healer_id)?.overcharge();
        self.my_unit_mut(robot_id)?.be_overcharged();
        Ok(())
    }

    // ************************************************************************
    // ************************* STRUCTURE METHODS ****************************
    // ************************************************************************

    fn ok_if_can_load(&self, structure_id: UnitID, robot_id: UnitID)
                      -> Result<(), Error> {
        let robot = self.my_unit(robot_id)?;
        let structure = self.my_unit(structure_id)?;
        robot.ok_if_on_map()?;
        structure.ok_if_on_map()?;
        robot.ok_if_move_ready()?;
        structure.ok_if_can_load()?;
        if !structure.location().is_adjacent_to(robot.location()) {
            Err(GameError::OutOfRange)?;
        }
        Ok(())
    }

    /// Whether the robot can be loaded into the given structure's garrison. The robot
    /// must be ready to move and must be adjacent to the structure. The structure
    /// and the robot must be on the same team, and the structure must have space.
    pub fn can_load(&self, structure_id: UnitID, robot_id: UnitID) -> bool {
        self.ok_if_can_load(structure_id, robot_id).is_ok()
    }

    /// Loads the robot into the garrison of the structure.
    ///
    /// * GameError::GarrisonFull - the structure's garrison is already full.
    /// * GameError::InappropriateUnitType - the first unit is not a structure, or the
    ///   second unit is not a robot.
    /// * GameError::NoSuchUnit - either unit does not exist (inside the vision range).
    /// * GameError::Overheated - the robot is not ready to move again.
    /// * GameError::OutOfRange - the robot is not adjacent to the structure.
    /// * GameError::TeamNotAllowed - either unit is not on the current player's team.
    /// * GameError::StructureNotYetBuilt - the structure has not yet been completed.
    /// * GameError::UnitNotOnMap - either unit is not on the map.
    pub fn load(&mut self, structure_id: UnitID, robot_id: UnitID)
                    -> Result<(), Error> {
        self.ok_if_can_load(structure_id, robot_id)?;
        self.remove_unit(robot_id);
        self.my_unit_mut(structure_id)?.load(robot_id);
        self.my_unit_mut(robot_id)?.board_rocket(structure_id);
        self.place_unit(robot_id);
        Ok(())
    }

    fn ok_if_can_unload(&self, structure_id: UnitID, direction: Direction)
                        -> Result<(), Error> {
        let structure = self.my_unit(structure_id)?;
        structure.ok_if_on_map()?;
        structure.ok_if_can_unload_unit()?;
        let robot = self.my_unit(structure.structure_garrison()?[0])?;
        let loc = structure.location().map_location()?.add(direction);
        if !self.is_occupiable(loc)? {
            Err(GameError::LocationNotEmpty)?;
        }
        robot.ok_if_move_ready()?;
        Ok(())
    }

    /// Tests whether the given structure is able to unload a unit in the
    /// given direction. There must be space in that direction, and the unit
    /// must be ready to move.
    pub fn can_unload(&self, structure_id: UnitID, direction: Direction) -> bool {
        self.ok_if_can_unload(structure_id, direction).is_ok()
    }

    /// Unloads a robot from the garrison of the specified structure into an 
    /// adjacent space. Robots are unloaded in the order they were loaded.
    ///
    /// * GameError::GarrisonEmpty - the structure's garrison is already empty.
    /// * GameError::InappropriateUnitType - the unit is not a structure.
    /// * GameError::LocationOffMap - the location in the target direction is off the map.
    /// * GameError::LocationNotEmpty - the location in the target direction is already
    ///   occupied.
    /// * GameError::NoSuchUnit - the unit does not exist (inside the vision range).
    /// * GameError::Overheated - the robot inside the structure is not ready to move again.
    /// * GameError::StructureNotYetBuilt - the structure has not yet been completed.
    /// * GameError::TeamNotAllowed - either unit is not on the current player's team.
    /// * GameError::UnitNotOnMap - the structure is not on the map.
    pub fn unload(&mut self, structure_id: UnitID, direction: Direction)
                  -> Result<(), Error> {
        self.ok_if_can_unload(structure_id, direction)?;
        let (robot_id, structure_loc) = {
            let structure = self.my_unit_mut(structure_id)?;
            (structure.unload_unit(), structure.location().map_location()?)
        };
        let robot_loc = structure_loc.add(direction);
        self.my_unit_mut(robot_id)?.move_to(robot_loc);
        self.place_unit(robot_id);
        Ok(())
    }

    // ************************************************************************
    // ************************** FACTORY METHODS *****************************
    // ************************************************************************

    fn ok_if_can_produce_robot(&self, factory_id: UnitID, robot_type: UnitType)
                                 -> Result<(), Error> {
        let factory = self.my_unit(factory_id)?;
        factory.ok_if_can_produce_robot(robot_type)?;
        let cost = robot_type.factory_cost().expect("unit type is ok");
        if self.karbonite() < cost {
            Err(GameError::InsufficientKarbonite)?;
        }
        Ok(())
    }

    /// Whether the factory can produce a robot of the given type. The factory
    /// must not currently be producing a robot, and the team must have
    /// sufficient resources in its resource pool.
    pub fn can_produce_robot(&mut self, factory_id: UnitID, robot_type: UnitType) -> bool {
        self.ok_if_can_produce_robot(factory_id, robot_type).is_ok()        
    }

    /// Starts producing the robot of the given type.
    ///
    /// * GameError::FactoryBusy - the factory is already producing a unit.
    /// * GameError::InappropriateUnitType - the unit is not a factory, or the unit type
    ///   is not a robot.
    /// * GameError::InsufficientKarbonite - your team does not have enough Karbonite to
    ///   produce the given robot.
    /// * GameError::NoSuchUnit - the factory does not exist (inside the vision range).
    /// * GameError::TeamNotAllowed - the factory is not on the current player's team.
    /// * GameError::StructureNotYetBuilt - the factory has not yet been completed.
    pub fn produce_robot(&mut self, factory_id: UnitID, robot_type: UnitType)
                       -> Result<(), Error> {
        self.ok_if_can_produce_robot(factory_id, robot_type)?;
        self.my_team_mut().karbonite -= robot_type.factory_cost().expect("unit type is ok");
        let factory = self.my_unit_mut(factory_id).expect("factory exists");
        factory.produce_robot(robot_type);
        Ok(())
    }

    /// Process the end of the turn for factories. If a factory added a unit
    /// to its garrison, also mark that unit down in the game world.
    ///
    /// Note that factores cannot be built on Mars, so we only process Earth.
    fn process_factories(&mut self) {
        let planet = Planet::Earth;
        let mut factory_ids: Vec<UnitID> = vec![];
        for unit in self.get_planet(planet).unit_infos.values().into_iter() {
            if unit.unit_type == UnitType::Factory {
                factory_ids.push(unit.id);
            }
        }

        for factory_id in factory_ids {
            let (unit_type, team) = {
                let factory = self.get_unit_mut(factory_id).expect("unit exists");
                let new_unit_type = factory.process_factory_round();
                if new_unit_type.is_none() {
                    continue;
                }
                (new_unit_type.unwrap(), factory.team())
            };

            let id = self.id_generator.next_id();
            let level = self.get_team(team).research.get_level(&unit_type);
            let new_unit = Unit::new(id, team, unit_type, level, InGarrison(factory_id))
                .expect("research_level is valid");

            self.get_planet_mut(planet).unit_infos.insert(id, new_unit.info());
            self.get_planet_mut(planet).units.insert(id, new_unit);
            self.get_unit_mut(factory_id).unwrap().load(id);
        }
    }

    // ************************************************************************
    // *************************** ROCKET METHODS *****************************
    // ************************************************************************

    /// The landing rounds and locations of rockets in space that belong to the
    /// current team.
    pub fn rocket_landings(&self) -> RocketLandingInfo {
        self.my_team().rocket_landings.clone()
    }

    fn ok_if_can_launch_rocket(&self, rocket_id: UnitID, destination: MapLocation)
                               -> Result<(), Error> {
        if destination.planet == self.planet() {
            Err(GameError::SamePlanet)?;
        }
        let rocket = self.my_unit(rocket_id)?;
        rocket.ok_if_can_launch_rocket()?;
        let map = &self.starting_map(destination.planet);
        if !map.on_map(destination) {
            Err(GameError::LocationOffMap)?;
        }
        if !map.is_passable_terrain_at(destination)? {
            Err(GameError::LocationNotEmpty)?;
        }
        Ok(())
    }

    /// Whether the rocket can launch into space to the given destination. The
    /// rocket can launch if the it has never been used before. The destination
    /// is valid if it contains passable terrain on the other planet.
    pub fn can_launch_rocket(&self, rocket_id: UnitID, destination: MapLocation)
                             -> bool {
        self.ok_if_can_launch_rocket(rocket_id, destination).is_ok()
    }

    /// Launches the rocket into space, damaging the units adjacent to the
    /// takeoff location.
    ///
    /// * GameError::InappropriateUnitType - the unit is not a rocket.
    /// * GameError::LocationOffMap - the given location is off the map.
    /// * GameError::LocationNotEmpty - the given location contains impassable terrain.
    /// * GameError::NoSuchUnit - the rocket does not exist (inside the vision range).
    /// * GameError::TeamNotAllowed - the rocket is not on the current player's team.
    /// * GameError::RocketUsed - the rocket has already been used.
    /// * GameError::SamePlanet - the rocket cannot fly to a location on the same planet.
    /// * GameError::StructureNotYetBuilt - the rocket has not yet been completed.
    pub fn launch_rocket(&mut self, rocket_id: UnitID, destination: MapLocation)
                         -> Result<(), Error> {
        self.ok_if_can_launch_rocket(rocket_id, destination)?;
        let takeoff_loc = self.my_unit(rocket_id)?.location().map_location()?;
        for dir in Direction::all() {
            self.damage_location(takeoff_loc.add(dir), ROCKET_BLAST_DAMAGE);
        }
        self.move_to_space(rocket_id);
        self.my_unit_mut(rocket_id)?.launch_rocket();

        let landing_round = self.round + self.orbit.duration(self.round)
            + self.my_unit(rocket_id)?.rocket_travel_time_decrease().unwrap();
        self.my_team_mut().rocket_landings.add_landing(
            landing_round, RocketLanding::new(rocket_id, destination)
        );
        Ok(())
    }

    /// Lands the rocket, damaging the units in adjacent squares. The rocket
    /// is destroyed if it lands on a factory, rocket, or impassable terrain.
    fn land_rocket(&mut self, rocket_id: UnitID, destination: MapLocation) {
        if self.my_planet().units_by_loc.contains_key(&destination) {
            let victim_id = *self.my_planet().units_by_loc.get(&destination).unwrap();
            let should_destroy_rocket = match self.unit_info(victim_id).unwrap().unit_type {
                UnitType::Rocket => true,
                UnitType::Factory => true,
                _ => false,
            };
            if should_destroy_rocket {
                self.destroy_unit(rocket_id);
            }
            self.destroy_unit(victim_id);
        } else {
            self.my_unit_mut(rocket_id).unwrap().land_rocket(destination);
            self.move_from_space(rocket_id);
        }

        for dir in Direction::all() {
            self.damage_location(destination.add(dir), ROCKET_BLAST_DAMAGE);
        }
    }

    fn process_rockets(&mut self, team: Team) {
        let landings = self.get_team(team).rocket_landings.landings_on(self.round);
        for landing in landings.iter() {
<<<<<<< HEAD
            self.land_rocket(landing.rocket_id, landing.destination)?;
            self.viewer_changes.push(ViewerDelta::RocketLanding { 
                rocket_id: landing.rocket_id, 
                location: landing.destination 
            });
=======
            self.land_rocket(landing.rocket_id, landing.destination);
>>>>>>> a691602b
        }
    }

    // ************************************************************************
    // ***************************** MANAGER API ******************************
    // ************************************************************************

    pub(crate) fn cached_world(&self, player: Player) -> &GameWorld {
        if let Some(world) = self.cached_world.get(&player) {
            world
        } else {
            unreachable!();
        }
    }

    pub(crate) fn initial_start_turn_message(&self) -> StartTurnMessage {
        let initial_player = Player::first_to_move();
        let world = self.cached_world(initial_player);
        if world.round != 1 {
            panic!("You should only get the initial STM on round 1.");
        }

        StartTurnMessage {
            round: world.round,
            visible_locs: world.my_planet().visible_locs.clone(),
            units_changed: vec![],
            units_vanished: vec![],
            unit_infos_changed: vec![],
            unit_infos_vanished: vec![],
            karbonite_changed: vec![],
            id_generator: world.id_generator.clone(),
            units_in_space_changed: vec![],
            units_in_space_vanished: vec![],
            other_array_changed: vec![],
            rocket_landings: world.my_team().rocket_landings.clone(),
            research: world.my_team().research.clone(),
            karbonite: world.my_team().karbonite,
        }
    }

    /// Updates the current player in the game. If a round of four turns has
    /// finished, also processes the end of the round. This includes updating
    /// unit cooldowns, rocket landings, asteroid strikes, research, etc. Returns 
    /// the next player to move, and whether the round was also ended.
    pub(crate) fn end_turn(&mut self) -> StartTurnMessage {
        use self::Team::*;
        use self::Planet::*;

        self.player_to_move = match self.player_to_move {
            Player { team: Red, planet: Earth } => Player::new(Blue, Earth),
            Player { team: Blue, planet: Earth } => Player::new(Red, Mars),
            Player { team: Red, planet: Mars } => Player::new(Blue, Mars),
            Player { team: Blue, planet: Mars } => {
                // This is the last player to move, so we can advance to the next round.
                self.end_round();
                Player::new(Red, Earth)
            },
        };

        let player = self.player_to_move;
        let world = self.filter(player);
        let mut stm = StartTurnMessage {
            round: world.round,
            visible_locs: world.my_planet().visible_locs.clone(),
            units_changed: vec![],
            units_vanished: vec![],
            unit_infos_changed: vec![],
            unit_infos_vanished: vec![],
            karbonite_changed: vec![],
            id_generator: world.id_generator.clone(),
            units_in_space_changed: vec![],
            units_in_space_vanished: vec![],
            other_array_changed: vec![],
            rocket_landings: world.my_team().rocket_landings.clone(),
            research: world.my_team().research.clone(),
            karbonite: world.my_team().karbonite,
        };
        {
            let old_world = self.cached_world.get(&player).unwrap();
            for (id, unit) in world.my_planet().units.iter() {
                if !old_world.my_planet().units.contains_key(&id) ||
                (old_world.my_planet().units.get(&id) != Some(&unit)) {
                    stm.units_changed.push(unit.clone());
                }
            }
            for id in old_world.my_planet().units.keys().into_iter() {
                if !world.my_planet().units.contains_key(&id) {
                    stm.units_vanished.push(*id);
                }
            }
            for (id, unit) in world.my_planet().unit_infos.iter() {
                if !old_world.my_planet().unit_infos.contains_key(&id) ||
                (old_world.my_planet().unit_infos.get(&id) != Some(&unit)) {
                    stm.unit_infos_changed.push(unit.clone());
                }
            }
            for id in old_world.my_planet().unit_infos.keys().into_iter() {
                if !world.my_planet().unit_infos.contains_key(&id) {
                    stm.unit_infos_vanished.push(*id);
                }
            }
            for (id, unit) in world.my_team().units_in_space.iter() {
                if !old_world.my_team().units_in_space.contains_key(&id) ||
                (old_world.my_team().units_in_space.get(&id) != Some(&unit)) {
                    stm.units_in_space_changed.push(unit.clone());
                }
            }
            for id in old_world.my_team().units_in_space.keys().into_iter() {
                if !world.my_team().units_in_space.contains_key(&id) {
                    stm.unit_infos_vanished.push(*id);
                }
            }
            let old_array = old_world.get_team_array(player.planet.other());
            let new_array = world.get_team_array(player.planet.other());
            for index in 0..COMMUNICATION_ARRAY_LENGTH {
                if old_array[index] != new_array[index] {
                    stm.other_array_changed.push((index, new_array[index]));
                }
            }
            let map = self.starting_map(player.planet);
            for y in 0..map.height {
                for x in 0..map.width {
                    let karbonite = world.my_planet().karbonite[y][x];
                    if karbonite != old_world.my_planet().karbonite[y][x] {
                        let loc = MapLocation::new(player.planet, x as i32, y as i32);
                        stm.karbonite_changed.push((loc, karbonite));
                    }
                }
            }
        }
        self.cached_world.insert(player, world);

        stm
    }

    fn end_round(&mut self) {
        self.round += 1;

        // Annihilate Earth, if necessary.
        if self.round == APOCALYPSE_ROUND {
            // Destroy all units by clearing Earth's unit data structures.
            let earth = self.get_planet_mut(Planet::Earth);
            earth.units.clear();
            earth.unit_infos.clear();
            earth.units_by_loc.clear();
        }

        // Update unit cooldowns.
        for unit in &mut self.get_planet_mut(Planet::Earth).units.values_mut() {
            unit.end_round();
        }
        for unit in &mut self.get_planet_mut(Planet::Mars).units.values_mut() {
            unit.end_round();
        }

        // Discard the oldest version of each team array.
        self.get_team_mut(Team::Red).team_arrays.end_round();
        self.get_team_mut(Team::Blue).team_arrays.end_round();

        // Process ranger snipes.
        self.process_rangers(Planet::Earth);
        self.process_rangers(Planet::Mars);

        // Add produced factory robots to the garrison.
        self.process_factories();

        // Land rockets.
        self.process_rockets(Team::Red);
        self.process_rockets(Team::Blue);

        // Process any potential asteroid impacts.
        self.process_asteroids();

        // Update the current research and process any completed upgrades.
        self.process_research(Team::Red);
        self.process_research(Team::Blue);
    }

    /// Applies a single delta to this GameWorld.
    pub(crate) fn apply(&mut self, delta: &Delta) -> Result<(), Error> {
        match *delta {
            Delta::Attack {robot_id, target_unit_id} => self.attack(robot_id, target_unit_id),
            Delta::BeginSnipe {ranger_id, location} => self.begin_snipe(ranger_id, location),
            Delta::Blueprint {worker_id, structure_type, direction} => self.blueprint(worker_id, structure_type, direction),
            Delta::Blink {mage_id, location} => self.blink(mage_id, location),
            Delta::Build {worker_id, blueprint_id} => self.build(worker_id, blueprint_id),
            Delta::Disintegrate {unit_id} => self.disintegrate_unit(unit_id),
            Delta::Harvest {worker_id, direction} => self.harvest(worker_id, direction),
            Delta::Heal {healer_id, target_robot_id} => self.heal(healer_id, target_robot_id),
            Delta::Javelin {knight_id, target_unit_id} => self.javelin(knight_id, target_unit_id),
            Delta::LaunchRocket {rocket_id, location} => self.launch_rocket(rocket_id, location),
            Delta::Load {structure_id, robot_id} => self.load(structure_id, robot_id),
            Delta::Move {robot_id, direction} => self.move_robot(robot_id, direction),
            Delta::Overcharge {healer_id, target_robot_id} => self.overcharge(healer_id, target_robot_id),
            Delta::ProduceRobot {factory_id, robot_type} => self.produce_robot(factory_id, robot_type),
            Delta::QueueResearch {branch} => { self.queue_research(branch); Ok(()) },
            Delta::Repair {worker_id, structure_id} => self.repair(worker_id, structure_id),
            Delta::Replicate {worker_id, direction} => self.replicate(worker_id, direction),
            Delta::ResetResearchQueue => { self.reset_research(); Ok(()) },
            Delta::Unload {structure_id, direction} => self.unload(structure_id, direction),
            Delta::WriteTeamArray {index, value} => self.write_team_array(index, value),
            Delta::Nothing => Ok(()),
        }
    }

    /// Applies a turn message to this GameWorld, and ends the current turn. Returns
    /// the next player to move, and whether the current round was also ended.
    pub(crate) fn apply_turn(&mut self, turn: &TurnMessage) -> StartTurnMessage {
        for delta in turn.changes.iter() {
            self.apply(delta).unwrap();
        }
        self.end_turn()
    }

    /// Determines if the game has ended, returning the winning team if so.
    pub(crate) fn is_game_over(&self) -> Option<Team> {
        // Calculate the value of all units.
        let mut red_units_value = 0;
        let mut blue_units_value = 0;
        for unit in self.get_planet(Planet::Earth).units.values() {
            match unit.team() {
                Team::Red => { red_units_value += unit.unit_type().value(); },
                Team::Blue => { blue_units_value += unit.unit_type().value(); },
            }
        }
        for unit in self.get_planet(Planet::Mars).units.values() {
            match unit.team() {
                Team::Red => { red_units_value += unit.unit_type().value(); },
                Team::Blue => { blue_units_value += unit.unit_type().value(); },
            }
        }
        for unit in self.get_team(Team::Red).units_in_space.values() {
            red_units_value += unit.unit_type().value();
        }
        for unit in self.get_team(Team::Blue).units_in_space.values() {
            blue_units_value += unit.unit_type().value();
        }

        // The game should not end if both teams still have units, and we are
        // not at the round limit.
        if self.round() <= MAX_GAME_LEN && red_units_value > 0 && blue_units_value > 0 {
            return None;
        }

        // Tiebreakers proceed in the following order:
        // 1. Highest combined value of all living units
        match red_units_value.cmp(&blue_units_value) {
            Ordering::Less => { return Some(Team::Blue); },
            Ordering::Equal => {},
            Ordering::Greater => { return Some(Team::Red); },
        }

        // 2. Most Karbonite
        match self.get_team(Team::Red).karbonite.cmp(&self.get_team(Team::Blue).karbonite) {
            Ordering::Less => { return Some(Team::Blue); },
            Ordering::Equal => {},
            Ordering::Greater => { return Some(Team::Red); },
        }

        // 3. "RNG"
        // TODO: create an unpredictably seeded RNG for this
        match 6147 % 2 {
            0 => Some(Team::Blue),
            1 => Some(Team::Red),
            _ => unreachable!(),
        }
    }

    /// Get the additional changes that have been generated for the viewer
    /// since this function was last called.
    pub(crate) fn flush_viewer_changes(&mut self) -> Vec<ViewerDelta> {
        let changes = self.viewer_changes.clone();
        self.viewer_changes = Vec::new();
        changes
    }

    /// Get the list of units, with some info truncated, to send to the viewer.
    pub(crate) fn get_viewer_units(&self) -> Vec<ViewerUnitInfo> {
        let mut units = Vec::new();
        for unit in self.get_planet(Planet::Earth).units.values() {
            units.push(ViewerUnitInfo {
                id: unit.id(),
                unit_type: unit.unit_type(),
                health: unit.health(),
                location: unit.location(),
            });
        }
        for unit in self.get_planet(Planet::Mars).units.values() {
            units.push(ViewerUnitInfo {
                id: unit.id(),
                unit_type: unit.unit_type(),
                health: unit.health(),
                location: unit.location(),
            });
        }
        for unit in self.get_team(Team::Red).units_in_space.values() {
            units.push(ViewerUnitInfo {
                id: unit.id(),
                unit_type: unit.unit_type(),
                health: unit.health(),
                location: unit.location(),
            });
        }
        for unit in self.get_team(Team::Blue).units_in_space.values() {
            units.push(ViewerUnitInfo {
                id: unit.id(),
                unit_type: unit.unit_type(),
                health: unit.health(),
                location: unit.location(),
            });
        }
        units
    }

    // ************************************************************************
    // ****************************** PLAYER API ******************************
    // ************************************************************************

    /// Applies a start turn message to reflect the changes in the GameWorld
    /// since the player's last turn, but with the player's limited visibility.
    ///
    /// Aside from applying the changes in the message, this function must
    /// also increment the round and reindex units by location.
    pub(crate) fn start_turn(&mut self, turn: StartTurnMessage) {
        self.round = turn.round;
        self.my_planet_mut().visible_locs = turn.visible_locs;
        for unit in turn.units_changed {
            self.my_planet_mut().units.insert(unit.id(), unit);
        }
        for unit_id in turn.units_vanished {
            self.my_planet_mut().units.remove(&unit_id);
        }
        for unit in turn.unit_infos_changed {
            self.my_planet_mut().unit_infos.insert(unit.id, unit);
        }
        for unit_id in turn.unit_infos_vanished {
            self.my_planet_mut().unit_infos.remove(&unit_id);
        }
        for (location, karbonite) in turn.karbonite_changed {
            let x = location.x as usize;
            let y = location.y as usize;
            self.my_planet_mut().karbonite[y][x] = karbonite;
        }
        for unit in turn.units_in_space_changed {
            self.my_team_mut().units_in_space.insert(unit.id(), unit);
        }
        for unit_id in turn.units_in_space_vanished {
            self.my_team_mut().units_in_space.remove(&unit_id);
        }
        let planet = self.planet().other();
        for (index, value) in turn.other_array_changed {
            self.my_team_mut().team_arrays.write(planet, index, value).unwrap();
        }
        self.id_generator = turn.id_generator;
        self.my_team_mut().rocket_landings = turn.rocket_landings;
        self.my_team_mut().research = turn.research;
        self.my_team_mut().karbonite = turn.karbonite;

        let mut units_by_loc = FnvHashMap::default();
        for (id, unit) in self.my_planet().unit_infos.iter() {
            if let OnMap(loc) = unit.location {
                units_by_loc.insert(loc, *id);
            }
        }
        self.my_planet_mut().units_by_loc = units_by_loc;
    }
}

#[cfg(test)]
mod tests {
    use super::*;

    fn _print_visible_locs(locs: &Vec<Vec<bool>>) {
        for bool_row in locs {
            let mut int_row: Vec<u8> = vec![];
            for entry in bool_row {
                int_row.push(*entry as u8);
            }
            println!("{:?}", int_row);
        }
    }

    #[test]
    fn test_all_locations_within() {
        let world = GameWorld::test_world();
        let loc = MapLocation::new(Planet::Earth, 2, 4);
        let locs = world.all_locations_within(loc, 16);
        assert_eq!(locs.len(), 43, "43 locations within 16 distance squared");
        for new_loc in locs {
            assert_lte!(loc.distance_squared_to(new_loc), 16);
        }
        assert_eq!(world.all_locations_within(loc, 0), vec![loc]);
    }

    #[test]
    fn test_end_turn_trivial() {
        let mut world = GameWorld::new(GameMap::test_map());
        let old_worlds = [
            world.cached_world(Player::new(Team::Blue, Planet::Earth)).clone(),
            world.cached_world(Player::new(Team::Red, Planet::Mars)).clone(),
            world.cached_world(Player::new(Team::Blue, Planet::Mars)).clone(),
            world.cached_world(Player::new(Team::Red, Planet::Earth)).clone(),
        ];
        let new_rounds = [1, 1, 1, 2];

        // There should be no changes in each of the first four turns between
        // the initial filtered map and the next turn's filtered map.
        for i in 0..4 {
            let stm = world.end_turn();
            assert_eq!(stm.round, new_rounds[i]);
            assert_eq!(stm.visible_locs, old_worlds[i].my_planet().visible_locs);
            assert_eq!(stm.units_changed.len(), 0);
            assert_eq!(stm.units_vanished.len(), 0);
            assert_eq!(stm.unit_infos_changed.len(), 0);
            assert_eq!(stm.unit_infos_vanished.len(), 0);
            assert_eq!(stm.karbonite_changed.len(), 0);
            assert_eq!(stm.units_in_space_changed.len(), 0);
            assert_eq!(stm.units_in_space_vanished.len(), 0);
            assert_eq!(stm.other_array_changed.len(), 0);
            assert_eq!(stm.rocket_landings, old_worlds[i].my_team().rocket_landings);
            assert_eq!(stm.research, old_worlds[i].my_team().research);
            assert_eq!(stm.karbonite, old_worlds[i].my_team().karbonite);
        }
    }

    #[test]
    fn test_filter_visibility() {
        let initial_units_earth = vec![
            Unit::new(1, Team::Red, UnitType::Worker, 0, OnMap(MapLocation::new(Planet::Earth, 0, 0))).unwrap(),
            Unit::new(2, Team::Red, UnitType::Mage, 0, OnMap(MapLocation::new(Planet::Earth, 10, 11))).unwrap(),
            Unit::new(3, Team::Red, UnitType::Rocket, 0, OnMap(MapLocation::new(Planet::Earth, 10, 10))).unwrap(),
            Unit::new(4, Team::Blue, UnitType::Mage, 0, OnMap(MapLocation::new(Planet::Earth, 11, 10))).unwrap(),
            Unit::new(5, Team::Blue, UnitType::Worker, 0, OnMap(MapLocation::new(Planet::Earth, 29, 29))).unwrap(),
        ];

        let mut map = GameMap::test_map();
        map.earth_map = PlanetMap {
            planet: Planet::Earth,
            height: 30,
            width: 30,
            initial_units: initial_units_earth,
            is_passable_terrain: vec![vec![true; 30]; 30],
            initial_karbonite: vec![vec![0; 30]; 30],
        };
        let mut world = GameWorld::new(map);
        let red_world = world.cached_world(Player::new(Team::Red, Planet::Earth)).clone();
        let mut blue_world = world.cached_world(Player::new(Team::Blue, Planet::Earth)).clone();

        // The Devs engine can see all the units.
        assert!(world.unit_controller(1).is_ok());
        assert!(world.unit_controller(2).is_ok());
        assert!(world.unit_controller(3).is_ok());

        // The Blue units are also visible, but the team is not allowed.
        assert_err!(world.unit_controller(4), GameError::TeamNotAllowed);
        assert_err!(world.unit_controller(5), GameError::TeamNotAllowed);

        // The Red Earth engine cannot see 5, which is not in range.
        assert!(red_world.unit_controller(1).is_ok());
        assert!(red_world.unit_controller(2).is_ok());
        assert!(red_world.unit_controller(3).is_ok());
        assert_err!(red_world.unit_controller(4), GameError::TeamNotAllowed);
        assert_err!(red_world.unit_controller(5), GameError::NoSuchUnit);

        // The Blue Earth engine cannot see 1, which is not in range.
        blue_world.start_turn(world.end_turn());
        assert_err!(blue_world.unit_controller(1), GameError::NoSuchUnit);
        assert_err!(blue_world.unit_controller(2), GameError::TeamNotAllowed);
        assert_err!(blue_world.unit_controller(3), GameError::TeamNotAllowed);
        assert!(blue_world.unit_controller(4).is_ok());
        assert!(blue_world.unit_controller(5).is_ok());
    }

    #[test]
    fn test_sensing_with_filter() {
        // Create a world with some units on Earth, on Mars, and in space.
        let initial_units_earth = vec![
            Unit::new(1, Team::Red, UnitType::Worker, 0, OnMap(MapLocation::new(Planet::Earth, 9, 10))).unwrap(),
            Unit::new(2, Team::Red, UnitType::Mage, 0, OnMap(MapLocation::new(Planet::Earth, 10, 11))).unwrap(),
            Unit::new(3, Team::Red, UnitType::Rocket, 0, OnMap(MapLocation::new(Planet::Earth, 10, 10))).unwrap(),
            Unit::new(4, Team::Blue, UnitType::Mage, 0, OnMap(MapLocation::new(Planet::Earth, 11, 10))).unwrap(),
            Unit::new(5, Team::Blue, UnitType::Worker, 0, OnMap(MapLocation::new(Planet::Earth, 29, 29))).unwrap(),
        ];
        let mut map = GameMap::test_map();
        map.earth_map = PlanetMap {
            planet: Planet::Earth,
            height: 30,
            width: 30,
            initial_units: initial_units_earth,
            is_passable_terrain: vec![vec![true; 30]; 30],
            initial_karbonite: vec![vec![0; 30]; 30],
        };
        let mut world = GameWorld::new(map);
        world.get_unit_mut(3).unwrap().be_built(1000);

        // Red can see 4 units initially on Earth.
        let mut red_world = world.filter(world.player_to_move);
        assert_eq!(red_world.units().len(), 4);

        // After a unit is loaded, it's no longer indexed by location.
        assert!(red_world.load(3, 1).is_ok());
        assert_eq!(red_world.units_by_loc().values().len(), 3);

        // After the rocket launches, it and the garrisoned unit enter space.
        assert!(red_world.launch_rocket(3, MapLocation::new(Planet::Mars, 10, 10)).is_ok());
        assert_eq!(red_world.units().len(), 2);
        assert_eq!(red_world.units_in_space().len(), 2);
        assert_eq!(red_world.units_by_id().values().len(), 2);
        assert_eq!(red_world.units_by_loc().values().len(), 2);

        // Those 4 units are the same units that Red can sense.
        assert!(red_world.can_sense_unit(1));
        assert!(red_world.can_sense_unit(2));
        assert!(red_world.can_sense_unit(3));
        assert!(red_world.can_sense_unit(4));
        assert!(!red_world.can_sense_unit(5));

        // Red can see locations within Unit 2's sensing range.
        let loc_off_map_1 = MapLocation::new(Planet::Mars, 10, 10);
        let loc_off_map_2 = MapLocation::new(Planet::Earth, 2, -2);
        let loc_off_map_3 = MapLocation::new(Planet::Earth, 10, 30);
        let loc_out_of_red_range = MapLocation::new(Planet::Earth, 15, 15);
        let loc_in_red_range = MapLocation::new(Planet::Earth, 14, 14);
        assert!(!red_world.can_sense_location(loc_off_map_1));
        assert!(!red_world.can_sense_location(loc_off_map_2));
        assert!(!red_world.can_sense_location(loc_off_map_3));
        assert!(!red_world.can_sense_location(loc_out_of_red_range));
        assert!(red_world.can_sense_location(loc_in_red_range));

        // Nearby sensing functions should work as expected.
        let red_mage_loc = MapLocation::new(Planet::Earth, 10, 10);
        assert_eq!(red_world.sense_nearby_units(red_mage_loc, 10).len(), 2);
        assert_eq!(red_world.sense_nearby_units_by_team(red_mage_loc, 10, Team::Red).len(), 1);
        assert_eq!(red_world.sense_nearby_units_by_team(red_mage_loc, 10, Team::Blue).len(), 1);
        assert_eq!(red_world.sense_nearby_units_by_type(red_mage_loc, 10, UnitType::Mage).len(), 2);

        // Red cannot see the Blue worker, but it can see the Blue mage.
        assert_err!(red_world.sense_unit_at_location(
            MapLocation::new(Planet::Earth, 29, 29)), GameError::LocationNotVisible);
        assert!(red_world.sense_unit_at_location(
            MapLocation::new(Planet::Earth, 11, 10)).unwrap().is_some());
    }

    #[test]
    fn test_unit_disintegrate() {
        let mut world = GameWorld::test_world();
        let loc_a = MapLocation::new(Planet::Earth, 0, 1);
        let loc_b = MapLocation::new(Planet::Earth, 0, 2);
        let id_a = world.create_unit(Team::Red, loc_a, UnitType::Knight).unwrap();
        let id_b = world.create_unit(Team::Blue, loc_b, UnitType::Knight).unwrap();

        // Red can disintegrate a red unit.
        assert!(world.disintegrate_unit(id_a).is_ok());

        // Red cannot disintegrate a blue unit.
        assert_err!(world.disintegrate_unit(id_b), GameError::TeamNotAllowed);

        // But the Dev engine can "destroy" a blue unit if necessary.
        world.destroy_unit(id_b);

        // Either way, no one can disintegrate a unit that does not exist.
        assert_err!(world.disintegrate_unit(id_b), GameError::NoSuchUnit);
    }

    #[test]
    fn test_unit_destroy_with_filter() {
        let mut world = GameWorld::test_world();
        let mut blue_world = world.cached_world(Player::new(Team::Blue, Planet::Earth)).clone();
        let loc_a = MapLocation::new(Planet::Earth, 0, 1);
        let loc_b = MapLocation::new(Planet::Earth, 0, 2);
        let loc_c = MapLocation::new(Planet::Earth, 0, 3);
        let id_a = world.create_unit(Team::Red, loc_a, UnitType::Rocket).unwrap();
        world.get_unit_mut(id_a).unwrap().be_built(1000);
        let id_b = world.create_unit(Team::Red, loc_b, UnitType::Knight).unwrap();
        world.create_unit(Team::Blue, loc_c, UnitType::Knight).unwrap();

        // Load the rocket with a unit.
        assert!(world.load(id_a, id_b).is_ok());

        // Filter the world on Blue's turn.
        blue_world.start_turn(world.end_turn());

        // Destroy the loaded rocket in the Dev engine.
        assert_eq!(world.my_planet().units.len(), 3);
        assert_eq!(world.my_planet().unit_infos.len(), 3);
        assert_eq!(world.my_planet().units_by_loc.len(), 2);
        world.destroy_unit(id_a);
        assert_eq!(world.my_planet().units.len(), 1);
        assert_eq!(world.my_planet().unit_infos.len(), 1);
        assert_eq!(world.my_planet().units_by_loc.len(), 1);

        // Destroy the loaded rocket in the Blue engine.
        assert_eq!(blue_world.my_planet().units.len(), 1);
        assert_eq!(blue_world.my_planet().unit_infos.len(), 2);
        assert_eq!(blue_world.my_planet().units_by_loc.len(), 2);
        blue_world.destroy_unit(id_a);
        assert_eq!(blue_world.my_planet().units.len(), 1);
        assert_eq!(blue_world.my_planet().unit_infos.len(), 1);
        assert_eq!(blue_world.my_planet().units_by_loc.len(), 1);
    }

    #[test]
    fn test_unit_create() {
        // Create the game world, and create and add some robots.
        let mut world = GameWorld::test_world();
        let loc_a = MapLocation::new(Planet::Earth, 0, 1);
        let loc_b = MapLocation::new(Planet::Earth, 0, 2);
        let id_a = world.create_unit(Team::Red, loc_a, UnitType::Knight).unwrap();
        let id_b = world.create_unit(Team::Red, loc_b, UnitType::Knight).unwrap();

        // The robots have different IDs.
        assert_ne!(id_a, id_b);

        // Both robots exist and are at the right locations.
        let unit_a = world.my_unit(id_a).unwrap();
        let unit_b = world.my_unit(id_b).unwrap();
        assert_eq!(unit_a.location(), OnMap(loc_a));
        assert_eq!(unit_b.location(), OnMap(loc_b));
    }

    #[test]
    fn test_unit_move() {
        // Create the game world.
        let mut world = GameWorld::test_world();
        let loc_a = MapLocation::new(Planet::Earth, 5, 5);
        let loc_b = MapLocation::new(Planet::Earth, 6, 5);

        // Create and add some robots. B is one square east of A.
        let a = world.create_unit(Team::Red, loc_a, UnitType::Knight).unwrap();
        let b = world.create_unit(Team::Red, loc_b, UnitType::Knight).unwrap();

        // Robot A cannot move east, as this is where B is. However,
        // it can move northeast.
        assert![world.is_move_ready(a)];
        assert![!world.can_move(a, Direction::East)];
        assert![world.can_move(a, Direction::Northeast)];
        world.move_robot(a, Direction::Northeast).unwrap();

        // A is now one square north of B. B cannot move north to
        // A's new location, but can move west to A's old location.
        assert![world.is_move_ready(b)];
        assert![!world.can_move(b, Direction::North)];
        assert![world.can_move(b, Direction::West)];
        world.move_robot(b, Direction::West).unwrap();

        // A robot cannot move again until its cooldowns are reset.
        assert![!world.is_move_ready(a)];
        assert![world.can_move(a, Direction::South)];
        assert![world.move_robot(a, Direction::South).is_err()];
        world.end_round();

        // Finally, let's test that A cannot move back to its old square.
        assert![world.is_move_ready(a)];
        assert![!world.can_move(a, Direction::Southwest)];
        assert![world.can_move(a, Direction::South)];
        world.move_robot(a, Direction::South).unwrap();
    }

    #[test]
    fn test_knight_javelin() {
        // Create the game world.
        let mut world = GameWorld::test_world();

        // Unlock knight's javelin ability through research.
        let unlock_level = 3;
        let rounds = 200;

        for _ in 0..unlock_level {
            let my_research = world.my_research_mut();
            assert!(my_research.add_to_queue(&Branch::Knight));
            for _ in 0..rounds {
                my_research.end_round();
            }
        }

        // Create knight and target robots
        let loc_a = MapLocation::new(Planet::Earth, 0, 0);
        let loc_b = MapLocation::new(Planet::Earth, 0, 1);
        let loc_c = MapLocation::new(Planet::Earth, 0, 20);
        let knight = world.create_unit(Team::Red, loc_a, UnitType::Knight).unwrap();
        let robot_a = world.create_unit(Team::Red, loc_b, UnitType::Knight).unwrap();
        let robot_b = world.create_unit(Team::Red, loc_c, UnitType::Knight).unwrap();
    
        // Knight Javelin is ready
        assert!(world.is_javelin_ready(knight));

        // Knight should not be able to javelin target outside of range
        assert!(!world.can_javelin(knight, robot_b));

        // Knight should be able to javelin target within range
        assert!(world.can_javelin(knight, robot_a));

        // Javelin target. 
        let robot_max_health = 250;
        let robot_damaged_health = 165; 
        assert_eq!(world.get_unit(robot_a).unwrap().health(), robot_max_health);
        assert!(world.javelin(knight, robot_a).is_ok());
        assert_eq!(world.get_unit(robot_a).unwrap().health(), robot_damaged_health);
        assert!(!world.is_javelin_ready(knight));
    }

    #[test]
    fn test_mage_blink() {
        // Create the game world.
        let mut world = GameWorld::test_world();

        // Unlock mage's blink ability through research.
        let unlock_level = 4;
        let rounds = 200;

        for _ in 0..unlock_level {
            let my_research = world.my_research_mut();
            assert!(my_research.add_to_queue(&Branch::Mage));
            for _ in 0..rounds {
                my_research.end_round();
            }
        }

        // Create mage.
        let loc_a = MapLocation::new(Planet::Earth, 0, 0);
        let loc_b = MapLocation::new(Planet::Earth, 0, 1);
        let loc_c = MapLocation::new(Planet::Earth, 0, 20);
        let mage = world.create_unit(Team::Red, loc_a, UnitType::Mage).unwrap();
        
        // Mage blink is ready.
        assert!(world.is_blink_ready(mage));

        // Mage should not be able to blink to target location outside of range.
        assert!(!world.can_blink(mage, loc_c));

        // Mage should be able to blink to target location within range.
        assert!(world.can_blink(mage, loc_b));

        // Blink moves mage to new location.
        assert_eq!(world.get_unit(mage).unwrap().location(), OnMap(loc_a));
        assert!(world.blink(mage, loc_b).is_ok());
        assert_eq!(world.get_unit(mage).unwrap().location(), OnMap(loc_b));
        assert!(!world.is_blink_ready(mage));
    }

    #[test]
    fn test_ranger_snipe() {
        // Create the game world.
        let mut world = GameWorld::test_world();

        // Unlock mage's blink ability through research.
        let unlock_level = 3;
        let rounds = 200;

        for _ in 0..unlock_level {
            let my_research = world.my_research_mut();
            assert!(my_research.add_to_queue(&Branch::Ranger));
            for _ in 0..rounds {
                my_research.end_round();
            }
        }

        // Create ranger and target robot.
        let loc_a = MapLocation::new(Planet::Earth, 0, 0);
        let loc_b = MapLocation::new(Planet::Earth, 0, 1);
        let loc_c = MapLocation::new(Planet::Mars, 0, 20);
        let ranger = world.create_unit(Team::Red, loc_a, UnitType::Ranger).unwrap();
        let robot = world.create_unit(Team::Red, loc_b,UnitType::Knight).unwrap();
        // Ranger should not be able to snipe target location on a different planet.
        assert!(world.begin_snipe(ranger, loc_c).is_err());

        // Ranger begins to snipe a location.
        assert!(world.begin_snipe(ranger, loc_b).is_ok());

        // Enough rounds pass where Ranger's snipe is processed
        let rounds = 200;
        for _ in 0..rounds {
            world.end_round();
        }
        
        // Robot at sniped location should take damage
        let robot_damaged_health = 185;
        assert_eq!(world.get_unit(robot).unwrap().health(), robot_damaged_health);
    }

    #[test]
    fn test_healer_overcharge() {
        // Create the game world.
        let mut world = GameWorld::test_world();

        // Unlock healer's overcharge ability through research.
        let unlock_level = 3;
        let rounds = 200;

        for _ in 0..unlock_level {
            let my_research = world.my_research_mut();
            assert!(my_research.add_to_queue(&Branch::Healer));
            for _ in 0..rounds {
                my_research.end_round();
            }
        }

        // Unlock robot's ability through research.
        let unlock_level = 3;
        let rounds = 200;

        for _ in 0..unlock_level {
            let my_research = world.my_research_mut();
            assert!(my_research.add_to_queue(&Branch::Knight));
            for _ in 0..rounds {
                my_research.end_round();
            }
        }

        // Create healer and target robots.
        let loc_a = MapLocation::new(Planet::Earth, 0, 0);
        let loc_b = MapLocation::new(Planet::Earth, 0, 1);
        let loc_c = MapLocation::new(Planet::Earth, 0, 20);
        let healer = world.create_unit(Team::Red, loc_a, UnitType::Healer).unwrap();
        let robot_a = world.create_unit(Team::Red, loc_b, UnitType::Knight).unwrap();
        let robot_b = world.create_unit(Team::Red, loc_c, UnitType::Knight).unwrap();

        // Healer overcharge is ready.
        assert!(world.is_overcharge_ready(healer));

        // Healer should not be able to overcharge target robot outside of range.
        assert!(!world.can_overcharge(healer, robot_b));
        
        // Healer should be able to overcharge target robot within range.
        assert!(world.can_overcharge(healer, robot_a));

        // Robot uses ability.
        let loc_d = MapLocation::new(Planet::Earth, 0, 2);
        assert!(world.move_to(robot_b, loc_d).is_ok());
        assert!(world.javelin(robot_a, robot_b).is_ok());
        assert!(!world.get_unit(robot_a).unwrap().ok_if_ability_ready().is_ok());


        // Healer uses overcharge to reset robot's ablity cooldown
        assert!(world.overcharge(healer, robot_a).is_ok());
        assert!(world.get_unit(robot_a).unwrap().ok_if_ability_ready().is_ok());
    }

    #[test]
    fn test_rocket_success() {
        // Create the game world.
        let mut world = GameWorld::test_world();
        let earth_loc = MapLocation::new(Planet::Earth, 5, 5);
        let mars_loc = MapLocation::new(Planet::Mars, 5, 5);
        let rocket = world.create_unit(Team::Red, earth_loc, UnitType::Rocket).unwrap();
        world.get_unit_mut(rocket).unwrap().be_built(1000);

        // Create units around the target location.
        let mut earth_bystanders: Vec<UnitID> = vec![];
        let mut mars_bystanders: Vec<UnitID> = vec![];
        for direction in Direction::all() {
            earth_bystanders.push(world.create_unit(Team::Red, earth_loc.add(direction), UnitType::Knight).unwrap());
            mars_bystanders.push(world.create_unit(Team::Red, mars_loc.add(direction), UnitType::Knight).unwrap());
        }

        // Launch the rocket.
        assert![world.can_launch_rocket(rocket, mars_loc)];
        world.launch_rocket(rocket, mars_loc).unwrap();
        assert_eq![world.my_unit(rocket).unwrap().location(), InSpace];
        let damaged_knight_health = 205;
        for id in earth_bystanders.iter() {
            assert_eq![world.my_unit(*id).unwrap().health(), damaged_knight_health];
        }

        // Go forward two turns so that we're on Mars.
        world.end_turn();
        world.end_turn();

        // Force land the rocket.
        world.land_rocket(rocket, mars_loc);
        assert_eq![world.my_unit(rocket).unwrap().location(), OnMap(mars_loc)];
            for id in mars_bystanders.iter() {
            assert_eq![world.my_unit(*id).unwrap().health(), damaged_knight_health];
        }
    }

    #[test]
    fn test_rocket_failure() {
        // Create the game world.
        let mut world = GameWorld::test_world();
        let earth_loc_a = MapLocation::new(Planet::Earth, 0, 0);
        let earth_loc_b = MapLocation::new(Planet::Earth, 0, 2);
        let mars_loc_off_map = MapLocation::new(Planet::Mars, 10000, 10000);
        let mars_loc_impassable = MapLocation::new(Planet::Mars, 0, 0);
        world.planet_maps.get_mut(&Planet::Mars).unwrap().is_passable_terrain[0][0] = false;
        let mars_loc_knight = MapLocation::new(Planet::Mars, 0, 1);
        let mars_loc_factory = MapLocation::new(Planet::Mars, 0, 2);
        let rocket_a = world.create_unit(Team::Red, earth_loc_a, UnitType::Rocket).unwrap();
        world.get_unit_mut(rocket_a).unwrap().be_built(1000);
        let rocket_b = world.create_unit(Team::Red, earth_loc_b, UnitType::Rocket).unwrap();
        world.get_unit_mut(rocket_b).unwrap().be_built(1000);
        let knight = world.create_unit(Team::Blue, mars_loc_knight, UnitType::Knight).unwrap();
        let factory = world.create_unit(Team::Blue, mars_loc_factory, UnitType::Factory).unwrap();

        // Failed launches.
        assert![!world.can_launch_rocket(rocket_a, earth_loc_b)];
        assert_err![world.launch_rocket(rocket_a, earth_loc_b), GameError::SamePlanet];
        assert![!world.can_launch_rocket(rocket_a, mars_loc_off_map)];
        assert_err![world.launch_rocket(rocket_a, mars_loc_off_map), GameError::LocationOffMap];
        assert![!world.can_launch_rocket(rocket_a, mars_loc_impassable)];
        assert_err![world.launch_rocket(rocket_a, mars_loc_impassable), GameError::LocationNotEmpty];

        // Rocket landing on a robot should destroy the robot.
        assert![world.can_launch_rocket(rocket_a, mars_loc_knight)];
        assert![world.launch_rocket(rocket_a, mars_loc_knight).is_ok()];
        world.end_turn();
        world.end_turn();
        world.land_rocket(rocket_a, mars_loc_knight);
        assert![world.my_unit(rocket_a).is_ok()];
        world.end_turn();
        assert_err![world.my_unit(knight), GameError::NoSuchUnit];

        // Launch the rocket on Earth.
        world.end_turn();
        assert![world.can_launch_rocket(rocket_b, mars_loc_factory)];
        assert![world.launch_rocket(rocket_b, mars_loc_factory).is_ok()];

        // Go forward two turns so that we're on Mars.
        world.end_turn();
        world.end_turn();

        // Rocket landing on a factory should destroy both units.
        world.land_rocket(rocket_b, mars_loc_factory);
        assert_err![world.my_unit(rocket_b), GameError::NoSuchUnit];
        assert_err![world.my_unit(factory), GameError::NoSuchUnit];
    }

    #[test]
    fn test_rocket_load() {
        // Create the game world and the rocket for this test.
        let mut world = GameWorld::test_world();
        let takeoff_loc = MapLocation::new(Planet::Earth, 10, 10);        
        let rocket = world.create_unit(Team::Red, takeoff_loc, UnitType::Rocket).unwrap();
        world.get_unit_mut(rocket).unwrap().be_built(1000);

        // Correct loading.
        let valid_boarder = world.create_unit(Team::Red, takeoff_loc.add(Direction::North), UnitType::Knight).unwrap();
        assert![world.can_load(rocket, valid_boarder)];
        assert![world.load(rocket, valid_boarder).is_ok()];
        assert_eq![world.my_unit(valid_boarder).unwrap().location(), InGarrison(rocket)];

        // Boarding fails when too far from the rocket.
        let invalid_boarder_too_far = world.create_unit(Team::Red, takeoff_loc.add(Direction::North).add(Direction::North), UnitType::Knight).unwrap();
        assert![!world.can_load(rocket, valid_boarder)];
        assert_err![world.load(rocket, invalid_boarder_too_far), GameError::OutOfRange];

        // Boarding fails when the robot has already moved.
        assert![world.move_robot(invalid_boarder_too_far, Direction::South).is_ok()];
        let invalid_boarder_already_moved = invalid_boarder_too_far;
        assert![!world.is_move_ready(invalid_boarder_already_moved)];
        assert![!world.can_load(rocket, invalid_boarder_already_moved)];
        assert_err![world.load(rocket, invalid_boarder_already_moved), GameError::Overheated];

        // Factories and rockets cannot board rockets.
        let invalid_boarder_factory = world.create_unit(Team::Red, takeoff_loc.add(Direction::Southeast), UnitType::Factory).unwrap();
        assert![!world.can_load(rocket, invalid_boarder_factory)];
        assert_err![world.load(rocket, invalid_boarder_factory), GameError::InappropriateUnitType];
        let invalid_boarder_rocket = world.create_unit(Team::Red, takeoff_loc.add(Direction::South), UnitType::Rocket).unwrap();
        assert![!world.can_load(rocket, invalid_boarder_rocket)];
        assert_err![world.load(rocket, invalid_boarder_rocket), GameError::InappropriateUnitType];

        // Rockets can be loaded up to their capacity...
        for _ in 1..8 {
            let valid_extra_boarder = world.create_unit(Team::Red, takeoff_loc.add(Direction::East), UnitType::Knight).unwrap();
            assert![world.can_load(rocket, valid_extra_boarder)];
            assert![world.load(rocket, valid_extra_boarder).is_ok()];
        }

        // ... but not beyond their capacity.
        let invalid_boarder_rocket_full = world.create_unit(Team::Red, takeoff_loc.add(Direction::East), UnitType::Knight).unwrap();
        assert![!world.can_load(rocket, invalid_boarder_rocket_full)];
        assert_err![world.load(rocket, invalid_boarder_rocket_full), GameError::GarrisonFull];

        // A unit should not be able to board another team's rocket.
        let blue_takeoff_loc = MapLocation::new(Planet::Earth, 5, 5);
        let blue_rocket = world.create_unit(Team::Blue, blue_takeoff_loc, UnitType::Rocket).unwrap();
        let invalid_boarder_wrong_team = world.create_unit(Team::Red, blue_takeoff_loc.add(Direction::North), UnitType::Knight).unwrap();
        assert![!world.can_load(blue_rocket, invalid_boarder_wrong_team)];
        assert_err![world.load(blue_rocket, invalid_boarder_wrong_team), GameError::TeamNotAllowed];
    }

    #[test]
    fn test_rocket_unload() {
        // Create the game world and the rocket for this test.
        let mut world = GameWorld::test_world();
        let takeoff_loc = MapLocation::new(Planet::Earth, 10, 10);        
        let rocket = world.create_unit(Team::Red, takeoff_loc, UnitType::Rocket).unwrap();
        world.get_unit_mut(rocket).unwrap().be_built(1000);
        
        // Load the rocket with robots.
        for _ in 0..2 {
            let robot = world.create_unit(Team::Red, takeoff_loc.add(Direction::North), UnitType::Knight).unwrap();
            assert![world.can_load(rocket, robot)];
            assert![world.load(rocket, robot).is_ok()];
        }

        // Fly the rocket to Mars.
        let landing_loc = MapLocation::new(Planet::Mars, 0, 0);
        assert![world.launch_rocket(rocket, landing_loc).is_ok()];

        // Go forward two turns so that we're on Mars.
        world.end_turn();
        world.end_turn();
        world.land_rocket(rocket, landing_loc);

        // Cannot unload in the same round. But can after one turn.
        assert![!world.can_unload(rocket, Direction::North)];
        assert_err![world.unload(rocket, Direction::North), GameError::Overheated];
        world.end_round();

        // Correct unloading.
        assert![world.can_unload(rocket, Direction::North)];
        assert![world.unload(rocket, Direction::North).is_ok()];

        // Cannot unload into an occupied square.
        assert![!world.can_unload(rocket, Direction::North)];
        assert![world.unload(rocket, Direction::North).is_err()];

        // Cannot unload into an impassable square.
        world.planet_maps.get_mut(&Planet::Mars).unwrap().is_passable_terrain[0][1] = false;
        assert![!world.can_unload(rocket, Direction::East)];
        assert_err![world.unload(rocket, Direction::East), GameError::LocationNotEmpty];

        // Error unloading off the map.
        assert![!world.can_unload(rocket, Direction::South)];
        assert_err![world.unload(rocket, Direction::South), GameError::LocationOffMap];

        // Error unloading not a rocket.
        let robot_loc = MapLocation::new(Planet::Mars, 10, 10);
        let robot = world.create_unit(Team::Red, robot_loc, UnitType::Mage).unwrap();
        assert![!world.can_unload(robot, Direction::East)];
        assert_err![world.unload(robot, Direction::East), GameError::InappropriateUnitType];

        // Correct unloading, again.
        world.planet_maps.get_mut(&Planet::Mars).unwrap().is_passable_terrain[0][1] = true;
        assert![world.can_unload(rocket, Direction::East)];
        assert![world.unload(rocket, Direction::East).is_ok()];

        // Cannot unload an empty rocket.
        assert![!world.can_unload(rocket, Direction::East)];
        assert_err![world.unload(rocket, Direction::East), GameError::GarrisonEmpty];
    }

    #[test]
    fn test_worker_harvest() {
        // Create the game world, which by default has 10 karbonite everywhere.
        let mut world = GameWorld::test_world();

        // Select a deposit, and test that it can be mined out as expected.
        let deposit = MapLocation::new(Planet::Earth, 0, 0);
        let expected_karbonite = [10, 7, 4, 1, 0];
        let expected_team_karbonite = [100, 103, 106, 109, 110];
        for i in 0..4 {
            let worker = world.create_unit(Team::Red, deposit.add(Direction::North), 
                                                UnitType::Worker).unwrap();
            assert![world.can_harvest(worker, Direction::South)];
            assert_eq![world.karbonite_at(deposit).unwrap(), expected_karbonite[i]];
            assert_eq![world.karbonite(), expected_team_karbonite[i]];
            assert![world.harvest(worker, Direction::South).is_ok()];
            // The robot can no longer harvest, as it has already done so.
            assert![!world.can_harvest(worker, Direction::South)];
            assert_eq![world.karbonite_at(deposit).unwrap(), expected_karbonite[i+1]];
            assert_eq![world.karbonite(), expected_team_karbonite[i+1]];
            world.destroy_unit(worker);
        }

        // The deposit has been mined out, so it cannot be harvested.
        let worker = world.create_unit(Team::Red, deposit.add(Direction::North),
                                            UnitType::Worker).unwrap();
        assert![!world.can_harvest(worker, Direction::South)];

        // Other deposits can still be harvested, including in the robot's own space.
        assert![world.can_harvest(worker, Direction::Center)];

        // Deposits off the edge of the map can obviously not be harvested, but checking
        // this should not error.
        assert![!world.can_harvest(worker, Direction::West)];
    }

    #[test]
    fn test_worker_blueprint_and_build() {
        // Create the game world.
        let mut world = GameWorld::test_world();

        // Select a location to build a factory, and create a worker.
        let factory_loc = MapLocation::new(Planet::Earth, 0, 0);
        let worker_a = world.create_unit(Team::Red, factory_loc.add(Direction::North), UnitType::Worker).unwrap();

        // You cannot blueprint a robot.
        assert![!world.can_blueprint(worker_a, UnitType::Knight, Direction::South)];

        // A factory cannot be blueprinted yet, because there are not enough resources.
        assert![!world.can_blueprint(worker_a, UnitType::Factory, Direction::South)];

        // After adding more resources to the team pool, blueprinting a factory is possible.
        world.get_team_mut(Team::Red).karbonite = 1000;
        assert![world.can_blueprint(worker_a, UnitType::Factory, Direction::South)];

        // However, a factory cannot be blueprinted to the west, as this is off the map.
        assert![!world.can_blueprint(worker_a, UnitType::Factory, Direction::West)];

        assert![world.blueprint(worker_a, UnitType::Factory, Direction::South).is_ok()];
        let factory = world.get_planet_mut(Planet::Earth).units_by_loc[&factory_loc];

        // The factory cannot be built by the same worker, because it has already acted.
        assert![!world.can_build(worker_a, factory)];
        world.destroy_unit(worker_a);

        // It takes 150 build actions, with default research, to complete a factory.
        for i in 0..150 {
            // Create a worker two squares north of the factory blueprint.
            let worker_b = world.create_unit(Team::Red, 
                                             factory_loc.add(Direction::North).add(Direction::North), 
                                             UnitType::Worker).unwrap();

            // The worker is initially too far away to build the factory.
            assert![!world.can_build(worker_b, factory)];
            assert![world.move_robot(worker_b, Direction::South).is_ok()];

            // The worker is now able to build the factory.
            assert![world.can_build(worker_b, factory)];
            assert![world.build(worker_b, factory).is_ok()];
            assert_eq![world.get_unit(factory).unwrap().health(), 255 + 5*i];

            // The worker has already acted, and cannot build again.
            assert![!world.can_build(worker_b, factory)];
            world.destroy_unit(worker_b);
        }
        assert![world.get_unit(factory).unwrap().structure_is_built().unwrap()];

        // Subsequent attempts to build the factory should fail.
        let worker_c = world.create_unit(Team::Red, factory_loc.add(Direction::North), UnitType::Worker).unwrap();
        assert![!world.can_build(worker_c, factory)];
        world.destroy_unit(worker_c);

        // It should not be possible to blueprint a rocket until researching Rocketry.
        let rocket_loc = MapLocation::new(Planet::Earth, 1, 0);
        let worker_d = world.create_unit(Team::Red, rocket_loc.add(Direction::North), UnitType::Worker).unwrap();
        assert![!world.can_blueprint(worker_d, UnitType::Rocket, Direction::South)];

        // Force-research Rocketry.
        assert![world.queue_research(Branch::Rocket)];
        for _ in 0..1000 {
            world.process_research(Team::Red);
        }

        // Rockets can now be built!
        assert![world.can_blueprint(worker_d, UnitType::Rocket, Direction::South)];
        assert![world.blueprint(worker_d, UnitType::Rocket, Direction::South).is_ok()];

        // Blueprinting is never possible on Mars.
        world.end_turn();
        world.end_turn();
        let mars_factory_loc = MapLocation::new(Planet::Mars, 0, 0);
        let worker_e = world.create_unit(Team::Red, mars_factory_loc.add(Direction::North), UnitType::Worker).unwrap();
        assert![!world.can_blueprint(worker_e, UnitType::Factory, Direction::South)];
    }

    #[test]
    fn test_factory_production() {
        let mut world = GameWorld::test_world();
        let loc = MapLocation::new(Planet::Earth, 10, 10);
        let factory = world.create_unit(Team::Red, loc, UnitType::Factory).unwrap();
        world.get_unit_mut(factory).unwrap().be_built(1000);
        let mage_cost = UnitType::Mage.factory_cost().unwrap();

        // The factory can produce a robot only if it's not already busy.
        assert!(world.can_produce_robot(factory, UnitType::Mage));
        assert!(world.produce_robot(factory, UnitType::Mage).is_ok());
        assert!(!world.can_produce_robot(factory, UnitType::Mage));
        assert_err!(world.produce_robot(factory, UnitType::Mage), GameError::FactoryBusy);
        assert_eq!(world.my_team().karbonite, KARBONITE_STARTING - mage_cost);

        // After a few rounds, the mage is added to the world.
        for _ in 0..FACTORY_NUM_ROUNDS {
            world.end_round();
        }
        assert_eq!(world.my_unit(factory).unwrap().structure_garrison().unwrap().len(), 1);
        assert_eq!(world.my_planet().units.len(), 2);
        assert_eq!(world.my_planet().unit_infos.len(), 2);
        assert_eq!(world.my_planet().units_by_loc.len(), 1);

        // Karbonite is a limiting factor for producing robots.
        assert!(world.can_produce_robot(factory, UnitType::Mage));
        world.my_team_mut().karbonite = 0;
        assert!(!world.can_produce_robot(factory, UnitType::Mage));
    }

    #[test]
    fn test_robot_attack_and_heal() {
        let mut world = GameWorld::test_world();
        let ranger = world.create_unit(Team::Red, MapLocation::new(Planet::Earth, 0, 0), UnitType::Ranger).unwrap();
        let worker_in_range = world.create_unit(Team::Red, MapLocation::new(Planet::Earth, 5, 0), UnitType::Worker).unwrap();
        let worker_out_of_range = world.create_unit(Team::Red, MapLocation::new(Planet::Earth, 10, 0), UnitType::Worker).unwrap();

        // The ranger can attack the adjacent worker, but not the non-adjacent worker.
        assert![world.can_attack(ranger, worker_in_range)];
        assert![!world.can_attack(ranger, worker_out_of_range)];
        assert![world.attack(ranger, worker_in_range).is_ok()];

        // The worker should have taken some damage.
        assert_eq![world.get_unit(worker_in_range).unwrap().health(), 30];
        assert_eq![world.get_unit(worker_out_of_range).unwrap().health(), 100];

        // The ranger cannot attack again.
        assert![!world.is_attack_ready(ranger)];
        assert_err![world.attack(ranger, worker_in_range), GameError::Overheated];
        assert![!world.is_attack_ready(ranger)];
        assert![world.can_attack(ranger, worker_in_range)];

        // Create a healer, and use it to heal the worker.
        let healer = world.create_unit(Team::Red, MapLocation::new(Planet::Earth, 5, 1), UnitType::Healer).unwrap();
        assert![world.can_heal(healer, worker_in_range)];
        assert![world.heal(healer, worker_in_range).is_ok()];
        assert_eq![world.get_unit(worker_in_range).unwrap().health(), 40];
    }

    #[test]
    fn test_replicate() {
        let mut world = GameWorld::test_world();
        let worker = world.create_unit(Team::Red, MapLocation::new(Planet::Earth, 0, 0), UnitType::Worker).unwrap();
        let _ = world.create_unit(Team::Blue, MapLocation::new(Planet::Earth, 1, 0), UnitType::Factory).unwrap();

        // The worker cannot replicate to the west, because that space is off the map.
        assert![!world.can_replicate(worker, Direction::West)];
        assert_err![world.replicate(worker, Direction::West), GameError::LocationOffMap];

        // The worker cannot replicate to the east, because that space is obstructed.
        assert![!world.can_replicate(worker, Direction::East)];
        assert_err![world.replicate(worker, Direction::East), GameError::LocationNotEmpty];

        // The worker can replicate to the north.
        assert![world.can_replicate(worker, Direction::North)];
        assert![world.replicate(worker, Direction::North).is_ok()];
        assert_eq![world.karbonite(), 40];

        // The child cannot replicate, because there isn't enough Karbonite.
        let child = world.sense_unit_at_location(MapLocation::new(Planet::Earth, 0, 1)).unwrap().unwrap().id;
        assert![!world.can_replicate(child, Direction::North)];
        assert_err![world.replicate(child, Direction::North), GameError::InsufficientKarbonite];

        // After acquiring more Karbonite, replication is possible.
        world.my_team_mut().karbonite += 1000;
        assert![world.can_replicate(child, Direction::North)];
        assert![world.replicate(child, Direction::North).is_ok()];

        // The child cannot replicate again this round.
        assert![!world.can_replicate(child, Direction::East)];
        assert_err![world.replicate(child, Direction::East), GameError::Overheated];

        // Even after ending the round, the child cannot replicate immediately again.
        world.end_round();
        assert![!world.can_replicate(child, Direction::East)];
        assert_err![world.replicate(child, Direction::East), GameError::Overheated];
    }

    #[test]
    fn test_repair() {
        let mut world = GameWorld::test_world();
        let factory = world.create_unit(Team::Red, MapLocation::new(Planet::Earth, 0, 0), UnitType::Factory).unwrap();
        let worker = world.create_unit(Team::Red, MapLocation::new(Planet::Earth, 1, 0), UnitType::Worker).unwrap();

        // The worker cannot repair the factory, as it is not yet built.
        assert![!world.can_repair(worker, factory)];
        assert_err![world.repair(worker, factory), GameError::StructureNotYetBuilt];

        // After forcibly completing the structure, we damage it.
        world.get_unit_mut(factory).unwrap().be_built(1000);
        assert![world.get_unit(factory).unwrap().structure_is_built().unwrap()];
        world.get_unit_mut(factory).unwrap().take_damage(100);
        assert_eq![world.get_unit(factory).unwrap().health(), 900];

        // The factory can now be repaired.
        assert![world.can_repair(worker, factory)];
        assert![world.repair(worker, factory).is_ok()];
        assert_eq![world.get_unit(factory).unwrap().health(), 910];

        // The worker cannot repair again this turn.
        assert![!world.can_repair(worker, factory)];
        assert_err![world.repair(worker, factory), GameError::Overheated];

        // After force-ending the round, the worker can repair again.
        world.end_round();
        assert![world.can_repair(worker, factory)];

        // If the worker moves away, it cannot repair the factory.
        assert![world.move_robot(worker, Direction::East).is_ok()];
        assert![!world.can_repair(worker, factory)];
        assert_err![world.repair(worker, factory), GameError::OutOfRange];
    }

    #[test]
    fn test_ranger_attack_range() {
        let mut world = GameWorld::test_world();
        let ranger = world.create_unit(Team::Red, MapLocation::new(Planet::Earth, 0, 0), UnitType::Ranger).unwrap();
        let too_close = world.create_unit(Team::Blue, MapLocation::new(Planet::Earth, 1, 0), UnitType::Ranger).unwrap();
        let too_far = world.create_unit(Team::Blue, MapLocation::new(Planet::Earth, 10, 0), UnitType::Ranger).unwrap();
        let just_right = world.create_unit(Team::Blue, MapLocation::new(Planet::Earth, 5, 0), UnitType::Ranger).unwrap();

        assert_err![world.attack(ranger, too_close), GameError::OutOfRange];
        assert_err![world.attack(ranger, too_far), GameError::OutOfRange];
        assert![world.attack(ranger, just_right).is_ok()];
    }
  
    #[test]
    fn test_mage_splash() {
        let mut world = GameWorld::test_world();
        let mage = world.create_unit(Team::Red, MapLocation::new(Planet::Earth, 0, 0), UnitType::Mage).unwrap();
        let mut victims = vec![];
        for x in 1..4 {
            for y in 1..4 {
                victims.push(world.create_unit(Team::Red, MapLocation::new(Planet::Earth, x, y), UnitType::Factory).unwrap());
            }
        }

        // After attacking the middle factory, all factories should be damaged.
        for victim in victims.iter() {
            assert_eq![world.unit_info(*victim).unwrap().health, 250];
        }
        assert![world.attack(mage, victims[4]).is_ok()];
        for victim in victims.iter() {
            assert_eq![world.unit_info(*victim).unwrap().health, 100];
        }
    }

    #[test]
    fn test_apocalypse() {
        let mut world = GameWorld::test_world();
        let _ = world.create_unit(Team::Red, MapLocation::new(Planet::Earth, 0, 0), UnitType::Factory).unwrap();
        let _ = world.create_unit(Team::Red, MapLocation::new(Planet::Mars, 0, 0), UnitType::Factory).unwrap();
        
        // Both units exist until round 750.
        for _ in 1..750 {
            assert_eq![world.get_planet(Planet::Earth).units.len(), 1];
            assert_eq![world.get_planet(Planet::Mars).units.len(), 1];
            world.end_round();
        }

        // At the start of round 750, the Earth unit is destroyed.
        assert_eq![world.get_planet(Planet::Earth).units.len(), 0];
        assert_eq![world.get_planet(Planet::Mars).units.len(), 1];
    }

    #[test]
    fn test_is_game_over() {
        let mut world = GameWorld::test_world();

        // Initially, neither player has units, so the game is over, but it's a tossup who won.
        assert![world.is_game_over().is_some()];

        // If we give both red and blue units, the game is not over.
        world.create_unit(Team::Red, MapLocation::new(Planet::Earth, 0, 0), UnitType::Knight).unwrap();
        world.create_unit(Team::Blue, MapLocation::new(Planet::Earth, 0, 0), UnitType::Knight).unwrap();
        assert![world.is_game_over().is_none()];

        // If we advance 1000 rounds, the game should be over, and it's again a tossup.
        for _ in 0..1000 {
            world.end_round();
        }
        assert![world.is_game_over().is_some()];
        // The apocalypse has now destroyed the preexisting units.

        // Giving red some extra Karbonite means a victory for red.
        world.get_team_mut(Team::Red).karbonite += 10;
        assert![world.is_game_over().is_some()];
        assert_eq![world.is_game_over().unwrap(), Team::Red];

        // Giving blue even more Karbonite lets blue win.
        world.get_team_mut(Team::Blue).karbonite += 20;
        assert![world.is_game_over().is_some()];
        assert_eq![world.is_game_over().unwrap(), Team::Blue];

        // Giving red a unit lets red win.
        world.create_unit(Team::Red, MapLocation::new(Planet::Earth, 0, 0), UnitType::Knight).unwrap();
        assert![world.is_game_over().is_some()];
        assert_eq![world.is_game_over().unwrap(), Team::Red];

        // Giving blue a more expensive unit lets blue win.
        world.create_unit(Team::Blue, MapLocation::new(Planet::Mars, 0, 0), UnitType::Factory).unwrap();
        assert![world.is_game_over().is_some()];
        assert_eq![world.is_game_over().unwrap(), Team::Blue];
    }
}<|MERGE_RESOLUTION|>--- conflicted
+++ resolved
@@ -1918,15 +1918,11 @@
     fn process_rockets(&mut self, team: Team) {
         let landings = self.get_team(team).rocket_landings.landings_on(self.round);
         for landing in landings.iter() {
-<<<<<<< HEAD
-            self.land_rocket(landing.rocket_id, landing.destination)?;
+            self.land_rocket(landing.rocket_id, landing.destination);
             self.viewer_changes.push(ViewerDelta::RocketLanding { 
                 rocket_id: landing.rocket_id, 
                 location: landing.destination 
             });
-=======
-            self.land_rocket(landing.rocket_id, landing.destination);
->>>>>>> a691602b
         }
     }
 
