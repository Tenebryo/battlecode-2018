//! The core battlecode engine.

use fnv::FnvHashMap;
use std::cmp;
use std::collections::HashMap;

use super::constants::*;
use super::schema::*;
use super::id_generator::IDGenerator;
use super::location::*;
use super::location::Location::*;
use super::map::*;
use super::unit::*;
use super::unit::UnitType as Branch;
use super::research::*;
use super::rockets::*;
use super::error::GameError;
use failure::Error;

/// A round consists of a turn from each player.
pub type Rounds = u32;

/// There are two teams in Battlecode: Red and Blue.
#[derive(Debug, Clone, Copy, Serialize, Deserialize, Hash, PartialEq, Eq)]
pub enum Team {
    Red,
    Blue,
}

impl Team {
    /// The other team.
    pub fn other(&self) -> Team {
        match *self {
            Team::Red => Team::Blue,
            Team::Blue => Team::Red,
        }
    }
}

/// The state for one of the planets in a game.
#[derive(Debug, Clone, Serialize, Deserialize, PartialEq)]
struct PlanetInfo {
    /// Visible locations. True if and only if visible.
    ///
    /// Stored as a two-dimensional array, where the first index
    /// represents a square's y-coordinate, and the second index its
    /// x-coordinate.
    visible_locs: Vec<Vec<bool>>,

    /// The unit controllers in the vision range.
    ///
    /// Invariants:
    /// 1. Every entry has a corresponding entry in `unit_infos`.
    /// 2. In the Player engine, only has units on the current team.
    units: FnvHashMap<UnitID, Unit>,

    /// The units in the vision range. (Not every unit info may have a unit.)
    ///
    /// Invariants:
    /// 1. Has every unit with a visible location on this planet.
    /// 2. Has every unit in a visible structure on this planet. In the Player
    ///    Engine, this is only true for structures on the current team. This
    ///    is because one team should not know the existence of units in the
    ///    structures of other teams.
    unit_infos: FnvHashMap<UnitID, UnitInfo>,

    /// All the units on the map, by map location. Cached for performance.
    ///
    /// Invariants:
    /// 1. Has every unit with a visible location on this planet.
    /// 2. Every entry has a corresponding entry in `unit_infos`.
    units_by_loc: FnvHashMap<MapLocation, UnitID>,

    /// The amount of Karbonite deposited on the specified square.
    ///
    /// Stored as a two-dimensional array, where the first index 
    /// represents a square's y-coordinate, and the second index its 
    /// x-coordinate.
    karbonite: Vec<Vec<u32>>,
}

impl PlanetInfo {
    /// Construct a planet with the given map, where the current karbonite
    /// deposits are initialized with the map's initial deposits.
    pub fn new(map: &PlanetMap) -> PlanetInfo {
        PlanetInfo {
            visible_locs: vec![vec![true; map.width]; map.height],
            units: FnvHashMap::default(),
            unit_infos: FnvHashMap::default(),
            units_by_loc: FnvHashMap::default(),
            karbonite: map.initial_karbonite.clone(),
        }
    }
}

/// A team-shared communication array.
pub type TeamArray = Vec<u8>;

/// A history of communication arrays. Read from the back of the queue on the
/// current planet, and the front of the queue on the other planet.
type TeamArrayHistory = Vec<TeamArray>;

/// Persistent info specific to a single team. Teams are only able to access
/// the team info of their own team.
#[derive(Debug, Serialize, Deserialize, Clone, PartialEq)]
struct TeamInfo {
    /// Team identification.
    team: Team,

    /// Communication array histories for each planet.
    team_arrays: FnvHashMap<Planet, TeamArrayHistory>,

    /// Rocket landings for this team.
    rocket_landings: RocketLandingInfo,

    /// The current state of research.
    research: ResearchInfo,

    /// The units on this team in space, or in a rocket that is in space.
    units_in_space: FnvHashMap<UnitID, Unit>,

    /// The karbonite in the team's resource pool.
    karbonite: u32,
}

impl TeamInfo {
    /// Construct a team with the default properties.
    fn new(team: Team) -> TeamInfo {
        TeamInfo {
            team: team,
            team_arrays: FnvHashMap::default(),
            rocket_landings: RocketLandingInfo::new(),
            research: ResearchInfo::new(),
            units_in_space: FnvHashMap::default(),
            karbonite: KARBONITE_STARTING,
        }
    }
}

/// A player represents a program controlling some group of units.
#[derive(Debug, Serialize, Deserialize, Clone, Copy, PartialEq, Eq, Hash)]
pub struct Player {
    /// The team of this player.
    pub team: Team,

    /// The planet for this player. Each team disjointly controls the robots on each planet.
    pub planet: Planet,
}

impl Player {
    /// Constructs a new player.
    pub fn new(team: Team, planet: Planet) -> Player {
        Player { team: team, planet: planet }
    }

    /// All players, in the order they go in.
    pub fn all() -> Vec<Player> {
        vec![
            Player::new(Team::Red, Planet::Earth),
            Player::new(Team::Blue, Planet::Earth),
            Player::new(Team::Red, Planet::Mars),
            Player::new(Team::Blue, Planet::Mars),
        ]
    }
}

/// The full world of the Battlecode game.
///
/// The contents of the game world differ depending on whether it exists in the
/// Teh Devs engine or the Player engine. Do not be concerned - this ensures
/// that your player the visibility it's supposed to have!
#[derive(Debug, Serialize, Deserialize, Clone, PartialEq)]
pub struct GameWorld {
    /// The current round, starting at 1.
    round: Rounds,

    /// The player whose turn it is.
    player_to_move: Player,

    /// Unit ID generator.
    id_generator: IDGenerator,

    /// The asteroid strike pattern on Mars.
    asteroids: AsteroidPattern,

    /// The orbit pattern that determines a rocket's flight duration.
    orbit: OrbitPattern,

    /// The map of each planet.
    planet_maps: FnvHashMap<Planet, PlanetMap>,

    /// The state of each planet.
    planet_states: FnvHashMap<Planet, PlanetInfo>,

    /// The state of each team.
    team_states: FnvHashMap<Team, TeamInfo>,

    /// Cached game worlds per player, to calculate start turn messages.
    /// These worlds were filtered at the start of the turn.
    cached_world: HashMap<Player, GameWorld>,
}

impl GameWorld {
    /// Initialize a new game world with maps from both planets.
    pub fn new(map: GameMap) -> GameWorld {
        let mut planet_states = FnvHashMap::default();
        planet_states.insert(Planet::Earth, PlanetInfo::new(&map.earth_map));
        planet_states.insert(Planet::Mars, PlanetInfo::new(&map.mars_map));

        let mut team_states = FnvHashMap::default();
        team_states.insert(Team::Red, TeamInfo::new(Team::Red));
        team_states.insert(Team::Blue, TeamInfo::new(Team::Blue));

        let mut planet_maps = FnvHashMap::default();
        planet_maps.insert(Planet::Earth, map.earth_map.clone());
        planet_maps.insert(Planet::Mars, map.mars_map.clone());

        let mut world = GameWorld {
            round: 1,
            player_to_move: Player { team: Team::Red, planet: Planet::Earth },
            id_generator: IDGenerator::new(map.seed),
            asteroids: map.asteroids,
            orbit: map.orbit,
            planet_maps: planet_maps,
            planet_states: planet_states,
            team_states: team_states,
            cached_world: HashMap::default(),
        };

        // Insert initial units.
        for unit in &map.earth_map.initial_units {
            world.insert_unit(unit.clone());
        }
        for unit in &map.mars_map.initial_units {
            world.insert_unit(unit.clone());
        }

        // Cache the initial filtered states.
        let mut cached_world = HashMap::default();
        for player in Player::all() {
            cached_world.insert(player, world.filter(player));
        }
        world.cached_world = cached_world;
        world
    }

    /// Generate a test world with empty maps.
    pub fn test_world() -> GameWorld {
        let map = GameMap::test_map();

        let mut planet_states = FnvHashMap::default();
        planet_states.insert(Planet::Earth, PlanetInfo::new(&map.earth_map));
        planet_states.insert(Planet::Mars, PlanetInfo::new(&map.mars_map));

        let mut team_states = FnvHashMap::default();
        team_states.insert(Team::Red, TeamInfo::new(Team::Red));
        team_states.insert(Team::Blue, TeamInfo::new(Team::Blue));

        let mut planet_maps = FnvHashMap::default();
        planet_maps.insert(Planet::Earth, map.earth_map);
        planet_maps.insert(Planet::Mars, map.mars_map);

        let mut world = GameWorld {
            round: 1,
            player_to_move: Player { team: Team::Red, planet: Planet::Earth },
            id_generator: IDGenerator::new(map.seed),
            asteroids: map.asteroids,
            orbit: map.orbit,
            planet_maps: planet_maps,
            planet_states: planet_states,
            team_states: team_states,
            cached_world: HashMap::default(),
        };

        // Cache the initial filtered states.
        let mut cached_world = HashMap::default();
        for player in Player::all() {
            cached_world.insert(player, world.filter(player));
        }
        world.cached_world = cached_world;
        world
    }

    /// Filters the game world from the perspective of the current player. All
    /// units are within the player's vision range. Information on the opposing
    /// player's units are all stored in `UnitInfo` structs, not `Unit`. Private
    /// player information like communication arrays and rockets in space should
    /// only be stored for the current player.
    ///
    /// As an invariant, the game world filtered once should be the same as the
    /// game world filtered multiple times.
    pub fn filter(&self, player: Player) -> GameWorld {
        let team = player.team;
        let planet = player.planet;
        let map = self.starting_map(planet);

        // Filter the unit controllers, including the units in garrisons.
        let mut units: FnvHashMap<UnitID, Unit> = FnvHashMap::default();
        for (id, unit) in self.get_planet(planet).units.clone().into_iter() {
            if unit.team() == team {
                units.insert(id, unit);
            }
        }

        // Calculate the visible locations on this team that are on the map.
        let mut visible_locs = vec![vec![false; map.width]; map.height];
        for unit in units.values().into_iter() {
            if !unit.location().on_map() {
                continue;
            }

            let loc = unit.location().map_location().expect("unit is not on the map");
            let locs = self.all_locations_within(loc, unit.vision_range());
            for loc in locs {
                visible_locs[loc.y as usize][loc.x as usize] = true;
            }
        }

        // Filter the unit infos and unit by location.
        let mut unit_infos: FnvHashMap<UnitID, UnitInfo> = FnvHashMap::default();
        let mut units_by_loc: FnvHashMap<MapLocation, UnitID> = FnvHashMap::default();
        for (id, unit) in self.get_planet(planet).unit_infos.clone().into_iter() {
            if let OnMap(loc) = unit.location {
                if !visible_locs[loc.y as usize][loc.x as usize] {
                    continue;
                }
                units_by_loc.insert(loc, id);
                unit_infos.insert(id, unit);
            } else if unit.team == team {
                // Units in garrisons are only visible if on your team
                unit_infos.insert(id, unit);
            }
        };

        // Filter the team states.
        let mut team_states: FnvHashMap<Team, TeamInfo> = FnvHashMap::default();
        team_states.insert(team, self.get_team(team).clone());

        // Planet state.
        let mut planet_states: FnvHashMap<Planet, PlanetInfo> = FnvHashMap::default();
        let planet_info = PlanetInfo {
            visible_locs: visible_locs,
            units: units,
            unit_infos: unit_infos,
            units_by_loc: units_by_loc,
            karbonite: self.get_planet(planet).karbonite.clone(),
        };
        planet_states.insert(planet, planet_info);

        GameWorld {
            round: self.round,
            player_to_move: player,
            id_generator: self.id_generator.clone(),
            asteroids: self.asteroids.clone(),
            orbit: self.orbit.clone(),
            planet_maps: self.planet_maps.clone(),
            planet_states: planet_states,
            team_states: team_states,
            cached_world: HashMap::default(),
        }
    }

    // ************************************************************************
    // ************************** GENERAL METHODS *****************************
    // ************************************************************************

    /// The current round, starting at round 1 and up to `ROUND_LIMIT` rounds.
    /// A round consists of a turn from each team on each planet.
    pub fn round(&self) -> Rounds {
        self.round
    }

    /// The current planet.
    pub fn planet(&self) -> Planet {
        self.player_to_move.planet
    }

    /// The team whose turn it is.
    pub fn team(&self) -> Team {
        self.player_to_move.team
    }

    /// The starting map of the given planet. Includes the map's planet,
    /// dimensions, impassable terrain, and initial units and karbonite.
    pub fn starting_map(&self, planet: Planet) -> &PlanetMap {
        if let Some(map) = self.planet_maps.get(&planet) {
            map
        } else {
            unreachable!();
        }
    }

    /// The karbonite in the team's resource pool.
    pub fn karbonite(&self) -> u32 {
        self.my_team().karbonite
    }

    // ************************************************************************
    // ************************** SENSING METHODS *****************************
    // ************************************************************************

    /// The unit controller for the unit of this ID. Use this method to get
    /// detailed statistics on a unit in your team: heat, cooldowns, and
    /// properties of special abilities like units garrisoned in a rocket.
    ///
    /// Note that mutating this object does NOT have any effect on the actual
    /// game. You MUST call the mutators in world!!
    ///
    /// * GameError::NoSuchUnit - the unit does not exist (inside the vision range).
    /// * GameError::TeamNotAllowed - the unit is not on the current player's team.
    pub fn unit_controller(&self, id: UnitID) -> Result<&Unit, Error> {
        let unit = self.unit(id)?;
        if unit.team == self.team() {
            self.my_unit(id)
        } else {
            Err(GameError::TeamNotAllowed)?
        }
    }

    /// The single unit with this ID.
    ///
    /// * GameError::NoSuchUnit - the unit does not exist (inside the vision range).
    pub fn unit(&self, id: UnitID) -> Result<UnitInfo, Error> {
        self.unit_info(id)
    }

    /// All the units within the vision range, in no particular order.
    /// Does not include units in space.
    pub fn units(&self) -> Vec<&UnitInfo> {
        self.my_planet().unit_infos.values().collect::<Vec<&UnitInfo>>()
    }

    /// All the units within the vision range, by ID.
    /// Does not include units in space.
    pub fn units_by_id(&self) -> FnvHashMap<UnitID, UnitInfo> {
        self.my_planet().unit_infos.clone()
    }

    /// All the units within the vision range, by location.
    /// Does not include units in garrisons or in space.
    pub fn units_by_loc(&self) -> FnvHashMap<MapLocation, UnitID> {
        self.my_planet().units_by_loc.clone()
    }

    /// All the units visible in space.
    pub fn units_in_space(&self) -> Vec<UnitInfo> {
        let mut units = vec![];
        for unit in self.my_team().units_in_space.values().into_iter() {
            units.push(unit.info());
        }
        units
    }

    /// The karbonite at the given location.
    ///
    /// * GameError::InvalidLocation - the location is outside the vision range.
    pub fn karbonite_at(&self, location: MapLocation) -> Result<u32, Error> {
        if self.can_sense_location(location) {
            Ok(self.my_planet().karbonite[location.y as usize][location.x as usize])
        } else {
            Err(GameError::InvalidLocation)?
        }
    }

    /// Returns an array of all locations within a certain radius squared of
    /// this location that are on the map.
    ///
    /// The locations are ordered first by the x-coordinate, then the
    /// y-coordinate. The radius squared is inclusive.
    pub fn all_locations_within(&self, location: MapLocation,
                                radius_squared: u32) -> Vec<MapLocation> {
        let mut locations = vec![];
        let map = self.starting_map(location.planet);

        let radius = (radius_squared as f32).sqrt() as i32;
        let min_x = cmp::max(location.x - radius, 0);
        let max_x = cmp::min(location.x + radius, map.width as i32 - 1);
        let min_y = cmp::max(location.y - radius, 0);
        let max_y = cmp::min(location.y + radius, map.height as i32 - 1);

        for x in min_x..max_x + 1 {
            for y in min_y..max_y + 1 {
                let loc = MapLocation::new(location.planet, x, y);
                if location.distance_squared_to(loc) <= radius_squared {
                    locations.push(loc);
                }
            }
        }

        locations
    }

    /// Whether the location is within the vision range.
    pub fn can_sense_location(&self, location: MapLocation) -> bool {
        if self.planet() != location.planet {
            return false;
        }

        if location.x < 0 || location.y < 0 {
            return false;
        }

        let map = self.starting_map(location.planet);
        if location.x >= map.width as i32 || location.y >= map.height as i32 {
            return false;
        }

        let x = location.x as usize;
        let y = location.y as usize;
        self.my_planet().visible_locs[y][x]
    }

    /// Whether there is a unit with this ID within the vision range.
    pub fn can_sense_unit(&self, id: UnitID) -> bool {
        self.unit_info(id).is_ok()
    }

    /// Sense units near the location within the given radius, inclusive, in
    /// distance squared. The units are within the vision range.
    pub fn sense_nearby_units(&self, location: MapLocation, radius: u32)
                              -> Vec<UnitInfo> {
        let mut units: Vec<UnitInfo> = vec![];
        for nearby_loc in self.all_locations_within(location, radius) {
            if let Some(id) = self.my_planet().units_by_loc.get(&nearby_loc) {
                units.push(self.unit_info(*id).expect("unit exists"));
            }
        }
        units
    }

    /// Sense units near the location within the given radius, inclusive, in
    /// distance squared. The units are within the vision range. Additionally
    /// filters the units by team.
    pub fn sense_nearby_units_by_team(&self, location: MapLocation,
                                      radius: u32, team: Team) -> Vec<UnitInfo> {
        self.sense_nearby_units(location, radius).into_iter()
            .filter(|unit| unit.team == team)
            .collect::<Vec<UnitInfo>>()
    }

    /// Sense units near the location within the given radius, inclusive, in
    /// distance squared. The units are within the vision range. Additionally
    /// filters the units by unit type.
    pub fn sense_nearby_units_by_type(&self, location: MapLocation,
                                      radius: u32, unit_type: UnitType) -> Vec<UnitInfo> {
        self.sense_nearby_units(location, radius).into_iter()
            .filter(|unit| unit.unit_type == unit_type)
            .collect::<Vec<UnitInfo>>()
    }

    /// The unit at the location, if it exists.
    ///
    /// * GameError::InvalidLocation - the location is outside the vision range.
    pub fn sense_unit_at_location(&self, location: MapLocation)
                                  -> Result<Option<UnitInfo>, Error> {
        if self.can_sense_location(location) {
            let unit_id = self.my_planet().units_by_loc.get(&location);
            Ok(unit_id.map(|id| self.unit_info(*id).expect("unit exists")))
        } else {
            Err(GameError::InvalidLocation)?
        }
    }

    // ************************************************************************
    // ************************** WEATHER METHODS *****************************
    // ************************************************************************

    /// The asteroid strike pattern on Mars.
    pub fn asteroid_pattern(&self) -> AsteroidPattern {
        self.asteroids.clone()
    }

    /// The orbit pattern that determines a rocket's flight duration.
    pub fn orbit_pattern(&self) -> OrbitPattern {
        self.orbit.clone()
    }

    /// The current duration of flight if a rocket were to be launched this
    /// round. Does not take into account any research done on rockets.
    pub fn current_duration_of_flight(&self) -> Rounds {
        self.orbit.duration(self.round)
    }

    fn process_asteroids(&mut self) {
        if self.asteroids.asteroid(self.round).is_some() {
            let (location, karbonite) = {
                let asteroid = self.asteroids.asteroid(self.round).unwrap();
                (asteroid.location, asteroid.karbonite)
            };
            let planet_info = self.get_planet_mut(location.planet);
            planet_info.karbonite[location.y as usize][location.x as usize] += karbonite;
        }
    }

    // ************************************************************************
    // *********************** COMMUNICATION METHODS **************************
    // ************************************************************************

    // ************************************************************************
    // ****************************** ACCESSORS *******************************
    // ************************************************************************

    fn my_planet(&self) -> &PlanetInfo {
        let planet = self.planet();
        if let Some(planet_info) = self.planet_states.get(&planet) {
            planet_info
        } else {
            unreachable!();
        }
    }

    fn my_planet_mut(&mut self) -> &mut PlanetInfo {
        let planet = self.planet();
        if let Some(planet_info) = self.planet_states.get_mut(&planet) {
            planet_info
        } else {
            unreachable!();
        }
    }

    fn my_team(&self) -> &TeamInfo {
        let team = self.team();
        if let Some(team_info) = self.team_states.get(&team) {
            team_info
        } else {
            unreachable!();
        }
    }

    fn my_team_mut(&mut self) -> &mut TeamInfo {
        let team = self.team();
        if let Some(team_info) = self.team_states.get_mut(&team) {
            team_info
        } else {
            unreachable!();
        }
    }

    fn get_planet(&self, planet: Planet) -> &PlanetInfo {
        if let Some(planet_info) = self.planet_states.get(&planet) {
            planet_info
        } else {
            unreachable!();
        }
    }

    fn get_planet_mut(&mut self, planet: Planet) -> &mut PlanetInfo {
        if let Some(planet_info) = self.planet_states.get_mut(&planet) {
            planet_info
        } else {
            unreachable!();
        }
    }

    fn get_team(&self, team: Team) -> &TeamInfo {
        if let Some(team_info) = self.team_states.get(&team) {
            team_info
        } else {
            unreachable!();
        }
    }

    fn get_team_mut(&mut self, team: Team) -> &mut TeamInfo {
        if let Some(team_info) = self.team_states.get_mut(&team) {
            team_info
        } else {
            unreachable!();
        }
    }

    fn unit_info(&self, id: UnitID) -> Result<UnitInfo, Error> {
        if let Some(unit) = self.my_planet().unit_infos.get(&id) {
            Ok(unit.clone())
        } else if let Some(unit) = self.my_team().units_in_space.get(&id) {
            Ok(unit.info())
        } else {
            Err(GameError::NoSuchUnit)?
        }
    }

    fn unit_info_mut(&mut self, id: UnitID) -> Result<&mut UnitInfo, Error> {
        if self.my_planet().unit_infos.contains_key(&id) {
            Ok(self.my_planet_mut().unit_infos.get_mut(&id).expect("key exists"))
        } else {
            Err(GameError::NoSuchUnit)?
        }
    }

    /// Gets this unit from space or the current planet. Checks that its team
    /// is the same as the current team.
    ///
    /// * GameError::NoSuchUnit - the unit does not exist (inside the vision range).
    /// * GameError::TeamNotAllowed - the unit is not on the current player's team.
    fn my_unit(&self, id: UnitID) -> Result<&Unit, Error> {
        let unit = {
            if let Some(unit) = self.my_planet().units.get(&id) {
                unit
            } else if let Some(unit) = self.my_team().units_in_space.get(&id) {
                unit
            } else {
                return Err(GameError::NoSuchUnit)?;
            }
        };

        if unit.team() == self.team() {
            Ok(unit)
        } else {
            Err(GameError::TeamNotAllowed)?
        }
    }

    /// Gets a mutable version of this unit from space or the current planet.
    /// Checks that its team is the same as the current team.
    ///
    /// * GameError::NoSuchUnit - the unit does not exist (inside the vision range).
    /// * GameError::TeamNotAllowed - the unit is not on the current player's team.
    fn my_unit_mut(&mut self, id: UnitID) -> Result<&mut Unit, Error> {
        let team = self.team();
        let unit = {
            if self.my_planet().units.contains_key(&id) {
                self.my_planet_mut().units.get_mut(&id).expect("key exists")
            } else if self.my_team().units_in_space.contains_key(&id) {
                self.my_team_mut().units_in_space.get_mut(&id).expect("key exists")
            } else {
                return Err(GameError::NoSuchUnit)?;
            }
        };

        if unit.team() == team {
            Ok(unit)
        } else {
            Err(GameError::TeamNotAllowed)?
        }
    }

    /// Gets this unit from space or the current planet.
    ///
    /// * GameError::NoSuchUnit - the unit does not exist (inside the vision range).
    fn get_unit(&self, id: UnitID) -> Result<&Unit, Error> {
        if let Some(unit) = self.my_planet().units.get(&id) {
            Ok(unit)
        } else if let Some(unit) = self.my_team().units_in_space.get(&id) {
            Ok(unit)
        } else {
            Err(GameError::NoSuchUnit)?
        }
    }

    /// Gets a mutable version of this unit from space or the current planet.
    ///
    /// * GameError::NoSuchUnit - the unit does not exist (inside the vision range).
    fn get_unit_mut(&mut self, id: UnitID) -> Result<&mut Unit, Error> {
        if self.my_planet().units.contains_key(&id) {
            Ok(self.my_planet_mut().units.get_mut(&id).expect("key exists"))
        } else if self.my_team().units_in_space.contains_key(&id) {
            Ok(self.my_team_mut().units_in_space.get_mut(&id).expect("key exists"))
        } else {
            Err(GameError::NoSuchUnit)?
        }
    }

    // ************************************************************************
    // **************** UNIT CREATION / DESTRUCTION METHODS *******************
    // ************************************************************************

    /// Places the unit in location-based indexing and/or marks the unit info.
    /// Must be called after changing a unit's location within a planet.
    fn place_unit(&mut self, id: UnitID) {
        match self.my_unit(id)
                  .expect("Unit does not exist and cannot be placed.")
                  .location() {
            OnMap(map_loc) => {
                self.my_planet_mut().units_by_loc.insert(map_loc, id);
                self.unit_info_mut(id)
                    .expect("unit exists").location = OnMap(map_loc);
            },
            InGarrison(structure_id) => {
                self.unit_info_mut(id)
                    .expect("unit exists").location = InGarrison(structure_id);
            },
            _ => panic!("Unit is not on a planet and cannot be placed."),
        }
    }

    /// Temporarily removes this unit from any location-based indexing.
    /// Must be on the current planet and team before being removed.
    fn remove_unit(&mut self, id: UnitID) {
        match self.my_unit(id)
                  .expect("Unit does not exist and cannot be removed.")
                  .location() {
            OnMap(loc) => {
                self.my_planet_mut().units_by_loc.remove(&loc);
            },
            _ => panic!("Unit is not on a map and cannot be removed."),
        }
    }

    /// Moves this rocket and any location-based indexing to space. Must be
    /// on the current planet and team. Also moves all the units inside it.
    fn move_to_space(&mut self, rocket_id: UnitID) {
        self.remove_unit(rocket_id);

        let rocket = self.my_planet_mut().units.remove(&rocket_id).expect("unit exists");
        self.my_planet_mut().unit_infos.remove(&rocket_id).expect("unit exists");

        for id in rocket.garrison().expect("unit is a rocket") {
            let unit = self.my_planet_mut().units.remove(&id).expect("unit exists");
            self.my_planet_mut().unit_infos.remove(&id).expect("unit exists");
            self.my_team_mut().units_in_space.insert(id, unit);
        }
        self.my_team_mut().units_in_space.insert(rocket_id, rocket);
    }

    /// Moves this rocket and any location-based indexing from space to this
    /// planet. Must currently be in space. Also move all the units inside it.
    fn move_from_space(&mut self, rocket_id: UnitID) {
        let rocket = self.my_team_mut().units_in_space.remove(&rocket_id).expect("unit exists");

        for id in rocket.garrison().expect("unit is a rocket") {
            let unit = self.my_team_mut().units_in_space.remove(&id).expect("unit exists");
            self.my_planet_mut().unit_infos.insert(id, unit.info());
            self.my_planet_mut().units.insert(id, unit);
        }

        self.my_planet_mut().unit_infos.insert(rocket_id, rocket.info());
        self.my_planet_mut().units.insert(rocket_id, rocket);
        self.place_unit(rocket_id);
    }

    /// Inserts a new unit into the internal data structures of the game world,
    /// assuming it is on the map.
    fn insert_unit(&mut self, unit: Unit) {
        let id = unit.id();
        let location = unit.location().map_location().expect("unit is on map");
        self.get_planet_mut(location.planet).unit_infos.insert(id, unit.info());
        self.get_planet_mut(location.planet).units.insert(id, unit);
        self.get_planet_mut(location.planet).units_by_loc.insert(location, id);
    }

    /// Creates and inserts a new unit into the game world, so that it can be
    /// referenced by ID. Used for testing only!!!
    pub fn create_unit(&mut self, team: Team, location: MapLocation,
                       unit_type: UnitType) -> Result<UnitID, Error> {
        let id = self.id_generator.next_id();
        let level = self.get_team(team).research.get_level(&unit_type);
        let unit = Unit::new(id, team, unit_type, level, OnMap(location))?;

        self.insert_unit(unit);
        Ok(id)
    }

    /// Destroys a unit. Removes any traces of it.
    ///
    /// If the unit is a rocket or factory, also destroys units in its garrison.
    fn destroy_unit(&mut self, id: UnitID) {
        // We need to call unit_info() here to ensure that this unit exists in
        // both the player engine and the dev engine.
        match self.unit_info(id)
                  .expect("Unit does not exist and cannot be destroyed.")
                  .location {
            OnMap(loc) => {
                self.my_planet_mut().units_by_loc.remove(&loc);
            },
            InSpace => {
                // Units only die in space after a landing on their turn.
                // Thus we are guaranteed that my_unit() will find the unit.
                for utd_id in self.my_unit(id).unwrap().garrison()
                                  .expect("only rockets can die in space") {
                    self.my_team_mut().units_in_space.remove(&utd_id);
                }
                self.my_team_mut().units_in_space.remove(&id);
                return;
            },
            _ => panic!("Unit is in ???, this should not be possible"),
        };

        // If this unit's garrison is visible, destroy those units too.
        if self.get_unit(id).is_ok() {
            let unit_type = self.get_unit(id).unwrap().unit_type();
            if unit_type == UnitType::Rocket || unit_type == UnitType::Factory {
                let units_to_destroy = self.get_unit_mut(id).unwrap()
                                           .garrison().unwrap();
                for utd_id in units_to_destroy.iter() {
                    self.my_planet_mut().units.remove(&utd_id);
                    self.my_planet_mut().unit_infos.remove(&utd_id);
                }
            }
        }

        self.my_planet_mut().units.remove(&id);
        self.my_planet_mut().unit_infos.remove(&id);
    }

    /// Disintegrates the unit and removes it from the map. If the unit is a
    /// factory or a rocket, also disintegrates any units garrisoned inside it.
    ///
    /// * GameError::NoSuchUnit - the unit does not exist (inside the vision range).
    /// * GameError::TeamNotAllowed - the unit is not on the current player's team.
    pub fn disintegrate_unit(&mut self, id: UnitID) -> Result<(), Error> {
        self.my_unit(id)?;
        self.destroy_unit(id);
        Ok(())
    }

    // ************************************************************************
    // ************************* LOCATION METHODS *****************************
    // ************************************************************************

    /// Whether the location is clear for a unit to occupy, either by movement
    /// or by construction.
    ///
    /// * GameError::InvalidLocation - the location is outside the vision range.
    pub fn is_occupiable(&self, location: MapLocation) -> Result<bool, Error> {
        if !self.can_sense_location(location) {
            return Err(GameError::InvalidLocation)?;
        }

        let planet_map = &self.starting_map(location.planet);
        Ok(planet_map.is_passable_terrain_at(location)? &&
            !self.my_planet().units_by_loc.contains_key(&location))
    }

    pub fn is_on_map(&self, location: MapLocation) -> bool {
        if let Some(map) = self.planet_maps.get(&self.planet()) {
            map.on_map(location)
        } else {
            false
        }
    }

    /// Whether the unit is on the same planet as the location.
    ///
    /// * GameError::NoSuchUnit - the unit does not exist in the game.
    pub fn is_same_planet(&self, unit_id: UnitID, location: MapLocation) 
            -> Result<bool, Error> {
        let unit_location = match self.unit_info(unit_id)?.location {
            OnMap(loc) => loc,
            _ => { return Ok(false) },
        };
        Ok(unit_location.planet == location.planet)
    }

    fn ok_if_can_move(&self, robot_id: UnitID, direction: Direction) -> Result<(), Error> {
        let unit = self.my_unit(robot_id)?;
        let new_location = unit.location().map_location()?.add(direction);
        if !self.starting_map(new_location.planet).on_map(new_location) {
            Err(GameError::InvalidLocation)?;
        }
        if !self.is_occupiable(new_location)? {
            Err(GameError::LocationNotEmpty)?;
        }
        Ok(())
    }

    /// Whether the robot can move in the given direction, without taking into
    /// account the unit's movement heat. Takes into account only the map
    /// terrain, positions of other robots, and the edge of the game map.
    pub fn can_move(&self, robot_id: UnitID, direction: Direction) -> bool {
        self.ok_if_can_move(robot_id, direction).is_ok()
    }

    fn ok_if_move_ready(&self, robot_id: UnitID) -> Result<(), Error> {
        if !self.my_unit(robot_id)?.is_move_ready()? {
            Err(GameError::Overheated)?;
        }
        Ok(())
    }

    /// Whether the robot is ready to move. Tests whether the robot's attack
    /// heat is sufficiently low.
    pub fn is_move_ready(&self, robot_id: UnitID) -> bool {
        self.ok_if_move_ready(robot_id).is_ok()
    }

    /// Moves the robot in the given direction.
    ///
    /// * GameError::NoSuchUnit - the unit does not exist (inside the vision range).
    /// * GameError::TeamNotAllowed - the unit is not on the current player's team.
    /// * GameError::InappropriateUnitType - the unit is not a robot.
    /// * GameError::InvalidAction - the robot cannot move in that direction.
    pub fn move_robot(&mut self, robot_id: UnitID, direction: Direction) -> Result<(), Error> {
        self.ok_if_can_move(robot_id, direction)?;
        let dest = match self.my_unit(robot_id)?.location() {
            OnMap(loc) => loc.add(direction),
            _ => Err(GameError::InvalidAction)?,
        };
        self.move_to(robot_id, dest)
    }

    fn move_to(&mut self, _robot_id: UnitID, _location: MapLocation) -> Result<(), Error> {
        self.remove_unit(_robot_id);
        self.my_unit_mut(_robot_id)?.move_to(_location)?;
        self.place_unit(_robot_id);
        Ok(())
    }

    // ************************************************************************
    // *************************** ATTACK METHODS *****************************
    // ************************************************************************

    fn damage_unit(&mut self, unit_id: UnitID, damage: i32) {
        // The unit controller is always in the dev engine, but is only in the
        // player engine if the unit is on this team.
        if self.get_unit_mut(unit_id).is_ok() {
            self.get_unit_mut(unit_id).unwrap().take_damage(damage);
        }

        let should_destroy_unit = {
            let unit_info = self.unit_info_mut(unit_id).expect("unit exists");
            unit_info.health = ((unit_info.health as i32) - damage) as u32;
            unit_info.health == 0
        };

        if should_destroy_unit {
            self.destroy_unit(unit_id);
        }
    }

    /// Deals damage to any unit in the target square, potentially destroying it.
    fn damage_location(&mut self, location: MapLocation, damage: i32) {
        let id = if let Some(id) = self.my_planet().units_by_loc.get(&location) {
            *id
        } else {
            return;
        };

        self.damage_unit(id, damage)
    }

    fn ok_if_can_attack(&self, robot_id: UnitID, target_id: UnitID) -> Result<(), Error> {
        let target_loc = self.unit_info(target_id)?.location;
        if !target_loc.on_map() {
            Err(GameError::UnitNotOnMap)?;
        }
        if !self.my_unit(robot_id)?.is_within_attack_range(target_loc.map_location()?)? {
            Err(GameError::OutOfRange)?;
        }
        Ok(())
    }

    /// Whether the robot can attack the given unit, without taking into
    /// account the unit's attack heat. Takes into account only the unit's
    /// attack range, and the location of the unit.
    pub fn can_attack(&self, robot_id: UnitID, target_id: UnitID) -> bool {
        self.ok_if_can_attack(robot_id, target_id).is_ok()
    }

    fn ok_if_attack_ready(&self, robot_id: UnitID) -> Result<(), Error> {
        if !self.my_unit(robot_id)?.is_attack_ready()? {
            Err(GameError::Overheated)?;
        }
        Ok(())
    }

    /// Whether the robot is ready to attack. Tests whether the robot's attack
    /// heat is sufficiently low.
    pub fn is_attack_ready(&self, robot_id: UnitID) -> bool {
        self.ok_if_attack_ready(robot_id).is_ok()
    }

    /// Attacks the robot, dealing the unit's standard amount of damage.
    ///
    /// * GameError::NoSuchUnit - the unit does not exist (inside the vision range).
    /// * GameError::TeamNotAllowed - the unit is not on the current player's team.
    /// * GameError::InappropriateUnitType - the unit is a healer, or not a robot.
    /// * GameError::InvalidAction - the robot cannot attack that location.
    pub fn attack(&mut self, robot_id: UnitID, target_id: UnitID) -> Result<(), Error> {
        self.ok_if_can_attack(robot_id, target_id)?;
        self.ok_if_attack_ready(robot_id)?;
        let damage = self.my_unit_mut(robot_id)?.use_attack()?;
        if self.my_unit(robot_id)?.unit_type() == UnitType::Mage {
            let epicenter = self.unit_info(target_id)?.location.map_location()?;
            for direction in Direction::all().iter() {
                self.damage_location(epicenter.add(*direction), damage);
            }
        }
        self.damage_unit(target_id, damage);
        Ok(())
    }

    // ************************************************************************
    // ************************* RESEARCH METHODS *****************************
    // ***********************f*************************************************

    /// Returns research info of the current player.
    fn my_research(&self) -> ResearchInfo {
        self.my_team().research.clone()
    }

    /// Returns mutable research info of the current player.
    fn my_research_mut(&mut self) -> &mut ResearchInfo {
        &mut self.my_team_mut().research
    }

    /// The research info of the current team, including what branch is
    /// currently being researched, the number of rounds left.
    ///
    /// Note that mutating this object by resetting or queueing research
    /// does not have any effect. You must call the mutators on world.
    pub fn research_info(&self) -> ResearchInfo {
        self.my_research()
    }

    /// Resets the research queue to be empty. Returns true if the queue was
    /// not empty before, and false otherwise.
    pub fn reset_research(&mut self) -> bool {
        self.my_research_mut().reset_queue()
    }

    /// Adds a branch to the back of the queue, if it is a valid upgrade, and
    /// starts research if it is the first in the queue.
    ///
    /// Returns whether the branch was successfully added.
    pub fn queue_research(&mut self, branch: Branch) -> bool {
        self.my_research_mut().add_to_queue(&branch)
    }

    /// Update the current research and process any completed upgrades.
    fn process_research(&mut self, team: Team) -> Result<(), Error> {
        if let Some(branch) = self.get_team_mut(team).research.end_round()? {
            for (_, unit) in self.get_planet_mut(Planet::Earth).units.iter_mut() {
                if unit.unit_type() == branch {
                    unit.research()?;
                }
            }
            for (_, unit) in self.get_planet_mut(Planet::Mars).units.iter_mut() {
                if unit.unit_type() == branch {
                    unit.research()?;
                }
            }
            Ok(())
        } else {
            Ok(())
        }
    }

    // ************************************************************************
    // *************************** WORKER METHODS *****************************
    // ************************************************************************

    fn ok_if_can_harvest(&self, worker_id: UnitID, direction: Direction) -> Result<(), Error> {
        let unit = self.my_unit(worker_id)?;
        if !unit.can_worker_act()? {
            Err(GameError::Overheated)?;
        }
        let harvest_loc = unit.location().map_location()?.add(direction);
        // Check to see if we can sense the harvest location, (e.g. it is on the map).
        if !self.can_sense_location(harvest_loc) {
            Err(GameError::InvalidLocation)?;
        }
        if self.karbonite_at(harvest_loc)? == 0 {
            Err(GameError::KarboniteDepositEmpty)?;
        }
        Ok(())
    }

    /// Whether the worker is ready to harvest, and the given direction contains
    /// karbonite to harvest. The worker cannot already have performed an action 
    /// this round.
    pub fn can_harvest(&self, worker_id: UnitID, direction: Direction) -> bool {
        self.ok_if_can_harvest(worker_id, direction).is_ok()
    }

    /// Harvests up to the worker's harvest amount of karbonite from the given
    /// location, adding it to the team's resource pool.
    ///
    /// * GameError::NoSuchUnit - the unit does not exist (inside the vision range).
    /// * GameError::TeamNotAllowed - the unit is not on the current player's team.
    /// * GameError::InappropriateUnitType - the unit is not a worker.
    /// * GameError::InvalidLocation - the location is off the map.
    /// * GameError::InvalidAction - the worker is not ready to harvest, or there is no karbonite.
    pub fn harvest(&mut self, worker_id: UnitID, direction: Direction)
                   -> Result<(), Error> {
        self.ok_if_can_harvest(worker_id, direction)?;
        let (harvest_loc, harvest_amount) = {
            let worker = self.my_unit_mut(worker_id)?;
            worker.worker_act()?;
            (worker.location().map_location()?.add(direction), worker.harvest_amount()?)
        };
        let amount_mined = cmp::min(self.karbonite_at(harvest_loc)?, harvest_amount);
        self.my_team_mut().karbonite += amount_mined;
        self.my_planet_mut().karbonite[harvest_loc.y as usize][harvest_loc.x as usize] -= amount_mined;
        Ok(())
    }

    fn ok_if_can_blueprint(&self, worker_id: UnitID, unit_type: UnitType,
                         direction: Direction) -> Result<(), Error> {
        // Players should never attempt to build a non-structure.
        if !unit_type.is_structure() {
            Err(GameError::InappropriateUnitType)?;
        }
        let unit = self.my_unit(worker_id)?;
        if !unit.can_worker_act()? {
            Err(GameError::Overheated)?;
        }
        let build_loc = unit.location().map_location()?.add(direction);
        // Check to see if we can sense the build location, (e.g. it is on the map).
        if !self.can_sense_location(build_loc) {
            Err(GameError::InvalidLocation)?;
        }
        // The build location must be unoccupied.
        if !self.is_occupiable(build_loc)? {
            Err(GameError::LocationNotEmpty)?;
        }
        // Structures can never be built on Mars.
        if build_loc.planet == Planet::Mars {
            Err(GameError::CannotBuildOnMars)?;
        }
        // If building a rocket, Rocketry must be unlocked.
        if unit_type == UnitType::Rocket && self.my_research().get_level(&unit_type) < 1 {
            Err(GameError::InvalidResearchLevel)?;
        }
        // Finally, the team must have sufficient karbonite.
        if self.karbonite() < unit_type.blueprint_cost()? {
            Err(GameError::InsufficientKarbonite)?;
        }
        Ok(())
    }

    /// Whether the worker can blueprint a structure of the given type. The worker
    /// can only blueprint factories, and rockets if Rocketry has been
    /// researched. The team must have sufficient karbonite in its resource
    /// pool. The worker cannot already have performed an action this round.
    ///
    /// * GameError::NoSuchUnit - the unit does not exist (inside the vision range).
    /// * GameError::TeamNotAllowed - the unit is not on the current player's team.
    /// * GameError::InappropriateUnitType - the unit is not a worker, or the
    ///   unit type is not a structure.
    pub fn can_blueprint(&self, worker_id: UnitID, unit_type: UnitType,
                         direction: Direction) -> bool {
        self.ok_if_can_blueprint(worker_id, unit_type, direction).is_ok()
    }

    /// Blueprints a unit of the given type in the given direction. Subtract
    /// cost of that unit from the team's resource pool.
    ///
    /// * GameError::NoSuchUnit - the unit does not exist (inside the vision range).
    /// * GameError::TeamNotAllowed - the unit is not on the current player's team.
    /// * GameError::InappropriateUnitType - the unit is not a worker, or the
    ///   unit type is not a factory or rocket.
    /// * GameError::InvalidLocation - the location is off the map.
    /// * GameError::InvalidAction - the worker is not ready to blueprint.
    pub fn blueprint(&mut self, worker_id: UnitID, unit_type: UnitType,
                     direction: Direction) -> Result<(), Error> {
        self.ok_if_can_blueprint(worker_id, unit_type, direction)?;
        let build_loc = {
            let worker = self.my_unit_mut(worker_id)?;
            worker.worker_act()?;
            worker.location().map_location()?.add(direction)
        };
        let team = self.team();
        self.create_unit(team, build_loc, unit_type)?;
        self.my_team_mut().karbonite -= unit_type.blueprint_cost()?;
        Ok(())
    }

    fn ok_if_can_build(&self, worker_id: UnitID, blueprint_id: UnitID)
                       -> Result<(), Error> {
        let worker = self.my_unit(worker_id)?;
        let blueprint = self.my_unit(blueprint_id)?;
        // The worker must be able to act.
        if !worker.can_worker_act()? {
            Err(GameError::Overheated)?;
        }
        // The worker must be adjacent to the blueprint.
        if !worker.is_adjacent_to(blueprint.location()) {
            Err(GameError::OutOfRange)?;
        }
        // The blueprint must be incomplete.
        if blueprint.is_built()? {
            Err(GameError::StructureAlreadyBuilt)?;
        }
        Ok(())
    }

    /// Whether the worker can build a blueprint with the given ID. The worker
    /// and the blueprint must be adjacent to each other. The worker cannot
    /// already have performed an action this round.
    pub fn can_build(&self, worker_id: UnitID, blueprint_id: UnitID) -> bool {
        self.ok_if_can_build(worker_id, blueprint_id).is_ok()
    }

    /// Builds a given blueprint, increasing its health by the worker's build
    /// amount. If raised to maximum health, the blueprint becomes a completed
    /// structure.
    ///
    /// * GameError::NoSuchUnit - a unit does not exist.
    /// * GameError::TeamNotAllowed - a unit is not on the current player's team.
    /// * GameError::InappropriateUnitType - the unit or blueprint is the wrong type.
    /// * GameError::InvalidAction - the worker cannot build the blueprint.
    pub fn build(&mut self, worker_id: UnitID, blueprint_id: UnitID)
                 -> Result<(), Error> {
        self.ok_if_can_build(worker_id, blueprint_id)?;
        let build_health = {
            let worker = self.my_unit_mut(worker_id)?;
            worker.worker_act()?;
            worker.build_health()?
        };
        self.my_unit_mut(blueprint_id)?.be_built(build_health)?;
        Ok(())
    }

    fn ok_if_can_repair(&self, worker_id: UnitID, structure_id: UnitID) -> Result<(), Error> {
        let worker = self.my_unit(worker_id)?;
        let structure = self.my_unit(structure_id)?;
        if !worker.can_worker_act()? {
            Err(GameError::Overheated)?;
        }
        if !worker.is_adjacent_to(structure.location()) {
            Err(GameError::OutOfRange)?;
        }
        if !structure.is_built()? {
            Err(GameError::StructureNotYetBuilt)?;
        }
        Ok(())
    }

    /// Whether the given worker can repair the given strucutre. Tests that the worker
    /// is able to execute a worker action, that the structure is built, and that the
    /// structure is within range.
    pub fn can_repair(&self, worker_id: UnitID, structure_id: UnitID) -> bool {
        self.ok_if_can_repair(worker_id, structure_id).is_ok()
    }

    /// Commands the worker to repair a structure, repleneshing health to it. This
    /// can only be done to structures which have been fully built.
    pub fn repair(&mut self, worker_id: UnitID, structure_id: UnitID) -> Result<(), Error> {
        self.ok_if_can_repair(worker_id, structure_id)?;
        self.my_unit_mut(worker_id)?.worker_act()?;
        self.my_unit_mut(structure_id)?.be_healed(WORKER_REPAIR_AMOUNT);
        Ok(())
    }

    fn ok_if_can_replicate(&self, worker_id: UnitID, direction: Direction) 
                           -> Result<(), Error> {
        let worker = self.my_unit(worker_id)?;
        if !worker.can_worker_act()? {
            Err(GameError::Overheated)?;
        }
        if !worker.is_ability_ready()? {
            Err(GameError::Overheated)?;
        }
        if self.karbonite() < worker.unit_type().replicate_cost()? {
            Err(GameError::InsufficientKarbonite)?;
        }
        let replicate_loc = worker.location().map_location()?.add(direction);
        if !self.is_on_map(replicate_loc) {
            Err(GameError::InvalidLocation)?;
        }
        if !self.is_occupiable(replicate_loc)? {
            Err(GameError::LocationNotEmpty)?;
        }
        Ok(())
    }

    /// Whether the worker is ready to replicate. Tests that the worker's
    /// ability heat is sufficiently low, that the team has sufficient
    /// karbonite in its resource pool, and that the square in the given
    /// direction is empty.
    pub fn can_replicate(&self, worker_id: UnitID, direction: Direction) -> bool {
        self.ok_if_can_replicate(worker_id, direction).is_ok()
    }

    /// Replicates a worker in the given direction. Subtracts the cost of the
    /// worker from the team's resource pool.
    ///
    /// * GameError::NoSuchUnit - the unit does not exist (inside the vision range).
    /// * GameError::TeamNotAllowed - the unit is not on the current player's team.
    /// * GameError::InappropriateUnitType - the unit is not a worker.
    /// * GameError::InvalidLocation - the location is off the map.
    /// * GameError::InvalidAction - the worker is not ready to replicate.
    pub fn replicate(&mut self, worker_id: UnitID, direction: Direction)
                     -> Result<(), Error> {
        self.ok_if_can_replicate(worker_id, direction)?;
        self.my_unit_mut(worker_id)?.worker_act()?;
        self.my_unit_mut(worker_id)?.replicate();
        let (team, location) = {
            let worker = self.my_unit(worker_id)?;
            (worker.team(), worker.location().map_location()?.add(direction))
        };
        self.create_unit(team, location, UnitType::Worker)?;
        self.my_team_mut().karbonite -= UnitType::Worker.replicate_cost()?;
        Ok(())
    }

    // ************************************************************************
    // *************************** KNIGHT METHODS *****************************
    // ************************************************************************

    fn ok_if_can_javelin(&self, knight_id: UnitID, target_id: UnitID) -> Result<(), Error> {
        let knight = self.my_unit(knight_id)?;
        let target = self.unit_info(target_id)?;
        knight.ok_if_javelin()?;
        
        if !knight.is_within_range(knight.ability_range(), target.location.map_location()?) {
            Err(GameError::OutOfRange)?;
        }
        Ok(())
    }

    /// Whether the knight can javelin the given robot, without taking into
    /// account the knight's ability heat. Takes into account only the knight's
    /// ability range, and the location of the robot.
    pub fn can_javelin(&self, knight_id: UnitID, target_id: UnitID) -> bool {
        self.ok_if_can_javelin(knight_id, target_id).is_ok()
    }

    fn ok_if_javelin_ready(&self, knight_id: UnitID) -> Result<(), Error> {
        let knight = self.my_unit(knight_id)?;
        knight.ok_if_javelin()?;
        if !knight.is_ability_ready()? {
            Err(GameError::Overheated)?;
        }
        Ok(())
    }

    /// Whether the knight is ready to javelin. Tests whether the knight's
    /// ability heat is sufficiently low.
    pub fn is_javelin_ready(&self, knight_id: UnitID) -> bool {
       self.ok_if_javelin_ready(knight_id).is_ok()
    }

    /// Javelins the robot, dealing the amount of ability damage.
    ///
    /// * GameError::InvalidResearchLevel - the ability has not been researched.
    /// * GameError::NoSuchUnit - the unit does not exist (inside the vision range).
    /// * GameError::TeamNotAllowed - the unit is not on the current player's team.
    /// * GameError::InappropriateUnitType - the unit is not a knight.
    /// * GameError::InvalidAction - the knight cannot javelin that unit.
    pub fn javelin(&mut self, knight_id: UnitID, target_id: UnitID) -> Result<(), Error> {
        self.ok_if_can_javelin(knight_id, target_id)?;
        self.ok_if_javelin_ready(knight_id)?;
        let damage = self.my_unit_mut(knight_id)?.javelin()?;
        self.damage_unit(target_id, damage);
        Ok(())
    }

    // ************************************************************************
    // *************************** RANGER METHODS *****************************
    // ************************************************************************

    fn ok_if_begin_snipe_ready(&self, ranger_id: UnitID) -> Result<(), Error> {
       let ranger = self.my_unit(ranger_id)?;
       ranger.ok_if_snipe()?;
       if !ranger.is_ability_ready()? {
           Err(GameError::Overheated)?;
       }
       Ok(())
    }

    /// Whether the ranger is ready to begin snipe. Tests whether the ranger's
    /// ability heat is sufficiently low.
    pub fn is_begin_snipe_ready(&self, ranger_id: UnitID) -> bool {
        self.ok_if_begin_snipe_ready(ranger_id).is_ok()
    }

    /// Begins the countdown to snipe a given location. Maximizes the units
    /// attack and movement heats until the ranger has sniped. The ranger may
    /// begin the countdown at any time, including resetting the countdown
    /// to snipe a different location.
    ///
    /// * GameError::InvalidResearchLevel - the ability has not been researched.
    /// * GameError::NoSuchUnit - the unit does not exist (inside the vision range).
    /// * GameError::TeamNotAllowed - the unit is not on the current player's team.
    /// * GameError::InappropriateUnitType - the unit is not a ranger.
    /// * GameError::InvalidLocation - the location is off the map or on a different planet.
    pub fn begin_snipe(&mut self, ranger_id: UnitID, location: MapLocation)
                       -> Result<(), Error> {
        if !self.is_on_map(location) {
            Err(GameError::InvalidLocation)?
        }
        self.ok_if_begin_snipe_ready(ranger_id)?;
        self.my_unit_mut(ranger_id)?.begin_snipe(location)?;
        Ok(())
    }

    fn process_rangers(&mut self, planet: Planet) {
        let mut rangers: Vec<UnitID> = vec![];
        for unit in self.get_planet(planet).units.values() {
            if unit.unit_type() == UnitType::Ranger {
                rangers.push(unit.id());
            }
        }

        for id in rangers {
            let target_location = self.get_planet_mut(planet).units.get_mut(&id).unwrap().process_snipe();
            if target_location.is_some() {
                let damage = self.get_planet(planet).units.get(&id).unwrap().damage().unwrap();
                self.damage_location(target_location.unwrap(), damage);
            }
        }
    }

    // ************************************************************************
    // **************************** MAGE METHODS ******************************
    // ************************************************************************
    
    fn ok_if_can_blink(&self, mage_id: UnitID, location: MapLocation) -> Result<(), Error> {
        let mage = self.my_unit(mage_id)?;
        mage.ok_if_blink()?;
        
        if !mage.is_within_range(mage.ability_range(), location) {
            Err(GameError::OutOfRange)?;
        }
        if !self.is_occupiable(location)? {
            Err(GameError::LocationNotEmpty)?;
        }
        Ok(())
    }

    /// Whether the mage can blink to the given location, without taking into
    /// account the mage's ability heat. Takes into account only the mage's
    /// ability range, the map terrain, positions of other units, and the edge
    /// of the game map.
    pub fn can_blink(&self, mage_id: UnitID, location: MapLocation) -> bool {
        self.ok_if_can_blink(mage_id, location).is_ok()
    }

    fn ok_if_blink_ready(&self, mage_id: UnitID) -> Result<(), Error> {
        let mage = self.my_unit(mage_id)?;
        mage.ok_if_blink()?;
        if !mage.is_ability_ready()? {
            Err(GameError::Overheated)?;
        }
        Ok(())
    }

    /// Whether the mage is ready to blink. Tests whether the mage's ability
    /// heat is sufficiently low.
    pub fn is_blink_ready(&self, mage_id: UnitID) -> bool {
        self.ok_if_blink_ready(mage_id).is_ok()
    }

    /// Blinks the mage to the given location.
    ///
    /// * GameError::InvalidResearchLevel - the ability has not been researched.
    /// * GameError::NoSuchUnit - the unit does not exist (inside the vision range).
    /// * GameError::TeamNotAllowed - the unit is not on the current player's team.
    /// * GameError::InappropriateUnitType - the unit is not a mage.
    /// * GameError::InvalidAction - the mage cannot blink to that location.
    pub fn blink(&mut self, mage_id: UnitID, location: MapLocation) -> Result<(), Error> {
        self.ok_if_can_blink(mage_id, location)?;
        self.ok_if_blink_ready(mage_id)?;
        self.remove_unit(mage_id);
        self.my_unit_mut(mage_id)?.blink(location);
        self.place_unit(mage_id);
        Ok(())
    }

    // ************************************************************************
    // *************************** HEALER METHODS *****************************
    // ************************************************************************

    fn ok_if_can_heal(&self, healer_id: UnitID, robot_id: UnitID) -> Result<(), Error> {
        Ok(self.ok_if_can_attack(healer_id, robot_id)?)
    }

    /// Whether the healer can heal the given robot, without taking into
    /// account the healer's attack heat. Takes into account only the healer's
    /// attack range, and the location of the robot.
    pub fn can_heal(&self, healer_id: UnitID, robot_id: UnitID) -> bool {
        self.ok_if_can_heal(healer_id, robot_id).is_ok()
    }

    fn ok_if_heal_ready(&self, healer_id: UnitID) -> Result<(), Error> {
        Ok(self.ok_if_attack_ready(healer_id)?)
    }

    /// Whether the healer is ready to heal. Tests whether the healer's attack
    /// heat is sufficiently low.
    pub fn is_heal_ready(&self, healer_id: UnitID) -> bool {
        self.ok_if_heal_ready(healer_id).is_ok()
    }

    /// Commands the healer to heal the target robot.
    ///
    /// * GameError::NoSuchUnit - a unit does not exist.
    /// * GameError::TeamNotAllowed - the first unit is not on the current player's team.
    /// * GameError::InappropriateUnitType - the healer or robot is not the right type.
    /// * GameError::InvalidAction - the healer cannot heal that unit.
    pub fn heal(&mut self, healer_id: UnitID, robot_id: UnitID) -> Result<(), Error> {
        self.ok_if_can_heal(healer_id, robot_id)?;
        self.ok_if_heal_ready(healer_id)?;
        self.attack(healer_id, robot_id)?;
        Ok(())
    }

    fn ok_if_can_overcharge(&self, healer_id: UnitID, robot_id: UnitID)
                            -> Result<(), Error> {
        let healer = self.my_unit(healer_id)?;
        let robot = self.my_unit(robot_id)?;
        healer.ok_if_overcharge()?;
        robot.ok_if_ability()?;

        if !healer.is_within_range(healer.ability_range(), robot.location().map_location()?) {
            Err(GameError::OutOfRange)?;
        }
        Ok(())
    }

    /// Whether the healer can overcharge the given robot, without taking into
    /// account the healer's ability heat. Takes into account only the healer's
    /// ability range, and the location of the robot.
    pub fn can_overcharge(&self, healer_id: UnitID, robot_id: UnitID) -> bool {
        self.ok_if_can_overcharge(healer_id, robot_id).is_ok()                      
    }

    fn ok_if_overcharge_ready(&self, healer_id: UnitID) -> Result<(), Error> {
        let healer = self.my_unit(healer_id)?;
        healer.ok_if_overcharge()?;
        if !healer.is_ability_ready()? {
            Err(GameError::Overheated)?;
        }
        Ok(())
    }

    /// Whether the healer is ready to overcharge. Tests whether the healer's
    /// ability heat is sufficiently low.
    pub fn is_overcharge_ready(&self, healer_id: UnitID) -> bool {
        self.ok_if_overcharge_ready(healer_id).is_ok()
    }

    /// Overcharges the robot, resetting the robot's cooldowns.
    ///
    /// * GameError::InvalidResearchLevel - the ability has not been researched.
    /// * GameError::NoSuchUnit - a unit does not exist.
    /// * GameError::TeamNotAllowed - the first unit is not on the current player's team.
    /// * GameError::InappropriateUnitType - the healer or robot is not the right type.
    /// * GameError::InvalidAction - the healer cannot overcharge that unit.
    pub fn overcharge(&mut self, healer_id: UnitID, robot_id: UnitID)
                      -> Result<(), Error> {
        self.ok_if_can_overcharge(healer_id, robot_id)?;
        self.ok_if_overcharge_ready(healer_id)?;
        self.my_unit_mut(healer_id)?.overcharge()?;
        self.my_unit_mut(robot_id)?.reset_ability_cooldown()?;
        Ok(())
    }

    // ************************************************************************
    // ************************* STRUCTURE METHODS ****************************
    // ************************************************************************

    fn ok_if_can_load(&self, structure_id: UnitID, robot_id: UnitID)
                      -> Result<(), Error> {
        let robot = self.my_unit(robot_id)?;
        let structure = self.my_unit(structure_id)?;
        if !robot.is_move_ready()? {
            Err(GameError::Overheated)?;
        }
        structure.ok_if_can_load()?;
        if !structure.is_adjacent_to(robot.location()) {
            Err(GameError::OutOfRange)?;
        }
        Ok(())
    }

    /// Whether the robot can be loaded into the given structure's garrison. The robot
    /// must be ready to move and must be adjacent to the structure. The structure
    /// and the robot must be on the same team, and the structure must have space.
    ///
    /// * GameError::NoSuchUnit - a unit does not exist.
    /// * GameError::TeamNotAllowed - either unit is not on the current player's team.
    /// * GameError::InappropriateUnitType - the robot or structure are the wrong type.
    pub fn can_load(&self, structure_id: UnitID, robot_id: UnitID) -> bool {
        self.ok_if_can_load(structure_id, robot_id).is_ok()
    }

    /// Loads the robot into the garrison of the structure.
    ///
    /// * GameError::NoSuchUnit - a unit does not exist.
    /// * GameError::TeamNotAllowed - either unit is not on the current player's team.
    /// * GameError::InappropriateUnitType - the robot or structure are the wrong type.
    /// * GameError::InvalidAction - the robot cannot be loaded inside the structure.
    pub fn load(&mut self, structure_id: UnitID, robot_id: UnitID)
                    -> Result<(), Error> {
        self.ok_if_can_load(structure_id, robot_id)?;
        self.remove_unit(robot_id);
        self.my_unit_mut(structure_id)?.load(robot_id)?;
        self.my_unit_mut(robot_id)?.board_rocket(structure_id)?;
        self.place_unit(robot_id);
        Ok(())
    }

    fn ok_if_can_unload(&self, structure_id: UnitID, direction: Direction)
                        -> Result<(), Error> {
        let structure = self.my_unit(structure_id)?;
        structure.ok_if_can_unload_unit()?;
        let robot = self.my_unit(structure.garrison()?[0])?;
        let loc = structure.location().map_location()?.add(direction);
        if !self.is_occupiable(loc)? {
            Err(GameError::LocationNotEmpty)?;
        }
        if !robot.is_move_ready()? {
            Err(GameError::Overheated)?;
        }
        Ok(())
    }

    /// Tests whether the given structure is able to unload a unit in the
    /// given direction. There must be space in that direction, and the unit
    /// must be ready to move.
    pub fn can_unload(&self, structure_id: UnitID, direction: Direction) -> bool {
        self.ok_if_can_unload(structure_id, direction).is_ok()
    }

    /// Unloads a robot from the garrison of the specified structure into an 
    /// adjacent space. Robots are unloaded in the order they were loaded.
    ///
    /// * GameError::NoSuchUnit - the unit does not exist (inside the vision range).
    /// * GameError::TeamNotAllowed - the unit is not on the current player's team.
    /// * GameError::InappropriateUnitType - the unit is not a structure.
    /// * GameError::InvalidLocation - the location is off the map.
    /// * GameError::InvalidAction - the rocket cannot degarrison a unit.
    pub fn unload(&mut self, structure_id: UnitID, direction: Direction)
                  -> Result<(), Error> {
        self.ok_if_can_unload(structure_id, direction)?;
        let (robot_id, structure_loc) = {
            let structure = self.my_unit_mut(structure_id)?;
            (structure.unload_unit()?, structure.location().map_location()?)
        };
        let robot_loc = structure_loc.add(direction);
        self.my_unit_mut(robot_id)?.move_to(robot_loc)?;
        self.place_unit(robot_id);
        Ok(())
    }

    // ************************************************************************
    // ************************** FACTORY METHODS *****************************
    // ************************************************************************

    fn ok_if_can_produce_robot(&self, factory_id: UnitID, robot_type: UnitType)
                                 -> Result<(), Error> {
        let factory = self.my_unit(factory_id)?;
        factory.ok_if_can_produce_robot(robot_type)?;
        let cost = robot_type.factory_cost().expect("unit type is ok");
        if self.karbonite() < cost {
            Err(GameError::InsufficientKarbonite)?;
        }
        Ok(())
    }

    /// Whether the factory can produce a robot of the given type. The factory
    /// must not currently be producing a robot, and the team must have
    /// sufficient resources in its resource pool.
    pub fn can_produce_robot(&mut self, factory_id: UnitID, robot_type: UnitType) -> bool {
        self.ok_if_can_produce_robot(factory_id, robot_type).is_ok()        
    }

    /// Starts producing the robot of the given type.
    ///
    /// * GameError::NoSuchUnit - the unit does not exist.
    /// * GameError::TeamNotAllowed - the unit is not on the current player's team.
    /// * GameError::InappropriateUnitType - the unit is not a factory, or the
    ///   queued unit type is not a robot.
    /// * GameError::InvalidAction - the factory cannot produce the robot.
    pub fn produce_robot(&mut self, factory_id: UnitID, robot_type: UnitType)
                       -> Result<(), Error> {
        self.ok_if_can_produce_robot(factory_id, robot_type)?;
        self.my_team_mut().karbonite -= robot_type.factory_cost().expect("unit type is ok");
        let factory = self.my_unit_mut(factory_id).expect("factory exists");
        factory.produce_robot(robot_type);
        Ok(())
    }

    /// Process the end of the turn for factories. If a factory added a unit
    /// to its garrison, also mark that unit down in the game world.
    ///
    /// Note that factores cannot be built on Mars, so we only process Earth.
    fn process_factories(&mut self) {
        let planet = Planet::Earth;
        let mut factory_ids: Vec<UnitID> = vec![];
        for unit in self.get_planet(planet).unit_infos.values().into_iter() {
            if unit.unit_type == UnitType::Factory {
                factory_ids.push(unit.id);
            }
        }

        for factory_id in factory_ids {
            let (unit_type, team) = {
                let factory = self.get_unit_mut(factory_id).expect("unit exists");
                let new_unit_type = factory.process_factory_round();
                if new_unit_type.is_none() {
                    continue;
                }
                (new_unit_type.unwrap(), factory.team())
            };

            let id = self.id_generator.next_id();
            let level = self.get_team(team).research.get_level(&unit_type);
            let new_unit = Unit::new(id, team, unit_type, level, InGarrison(factory_id))
                .expect("research_level is valid");

            self.get_planet_mut(planet).unit_infos.insert(id, new_unit.info());
            self.get_planet_mut(planet).units.insert(id, new_unit);
            self.get_unit_mut(factory_id).unwrap().load(id).expect("unit can load");
        }
    }

    // ************************************************************************
    // *************************** ROCKET METHODS *****************************
    // ************************************************************************

    /// The landing rounds and locations of rockets in space that belong to the
    /// current team.
    ///
    /// Note that mutating this object does NOT have any effect on the actual
    /// game. You MUST call the mutators in world!!
    pub fn rocket_landings(&self) -> RocketLandingInfo {
        self.my_team().rocket_landings.clone()
    }

    fn ok_if_can_launch_rocket(&self, rocket_id: UnitID, destination: MapLocation)
                               -> Result<(), Error> {
        if destination.planet == self.planet() {
            Err(GameError::SamePlanet)?;
        }
        let rocket = self.my_unit(rocket_id)?;
        if rocket.is_rocket_used()? {
            Err(GameError::RocketUsed)?;
        }
        let map = &self.starting_map(destination.planet);
        if !map.on_map(destination) {
            Err(GameError::InvalidLocation)?;
        }
        if !map.is_passable_terrain_at(destination)? {
            Err(GameError::LocationNotEmpty)?;
        }
        Ok(())
    }

    /// Whether the rocket can launch into space to the given destination. The
    /// rocket can launch if the it has never been used before. The destination
    /// is valid if it contains passable terrain on the other planet.
    pub fn can_launch_rocket(&self, rocket_id: UnitID, destination: MapLocation)
                             -> bool {
        self.ok_if_can_launch_rocket(rocket_id, destination).is_ok()
    }

    /// Launches the rocket into space, damaging the units adjacent to the
    /// takeoff location.
    ///
    /// * GameError::NoSuchUnit - the unit does not exist (inside the vision range).
    /// * GameError::TeamNotAllowed - the unit is not on the current player's team.
    /// * GameError::InappropriateUnitType - the unit is not a rocket.
    /// * GameError::InvalidAction - the rocket cannot launch.
    pub fn launch_rocket(&mut self, rocket_id: UnitID, destination: MapLocation)
                         -> Result<(), Error> {
        self.ok_if_can_launch_rocket(rocket_id, destination)?;
        let takeoff_loc = self.my_unit(rocket_id)?.location().map_location()?;
        for dir in Direction::all() {
            self.damage_location(takeoff_loc.add(dir), ROCKET_BLAST_DAMAGE);
        }
        self.move_to_space(rocket_id);
        self.my_unit_mut(rocket_id)?.launch_rocket()?;

        let landing_round = self.round + self.orbit.duration(self.round);
        self.my_team_mut().rocket_landings.add_landing(
            landing_round, RocketLanding::new(rocket_id, destination)
        );
        Ok(())
    }

    /// Lands the rocket, damaging the units in adjacent squares. The rocket
    /// is destroyed if it lands on a factory, rocket, or impassable terrain.
    fn land_rocket(&mut self, rocket_id: UnitID, destination: MapLocation)
                   -> Result<(), Error> {
        if self.my_planet().units_by_loc.contains_key(&destination) {
            let victim_id = *self.my_planet().units_by_loc.get(&destination).unwrap();
            let should_destroy_rocket = match self.unit_info(victim_id)?.unit_type {
                UnitType::Rocket => true,
                UnitType::Factory => true,
                _ => false,
            };
            if should_destroy_rocket {
                self.destroy_unit(rocket_id);
            }
            self.destroy_unit(victim_id);
        } else {
            self.my_unit_mut(rocket_id)?.land_rocket(destination)?;
            self.move_from_space(rocket_id);
        }

        for dir in Direction::all() {
            self.damage_location(destination.add(dir), ROCKET_BLAST_DAMAGE);
        }

        Ok(())
    }

    fn process_rockets(&mut self, team: Team) -> Result<(), Error> {
        let landings = self.get_team(team).rocket_landings.landings_on(self.round);
        for landing in landings.iter() {
            self.land_rocket(landing.rocket_id, landing.destination)?;
        }
        Ok(())
    }

    // ************************************************************************
    // ***************************** MANAGER API ******************************
    // ************************************************************************

    pub fn cached_world(&self, player: Player) -> &GameWorld {
        if let Some(world) = self.cached_world.get(&player) {
            world
        } else {
            unreachable!();
        }
    }

    /// Updates the current player in the game. If a round of four turns has
    /// finished, also processes the end of the round. This includes updating
    /// unit cooldowns, rocket landings, asteroid strikes, research, etc. Returns 
    /// the next player to move, and whether the round was also ended.
    ///
    /// * GameError::InternalEngineError - something happened here...
    pub fn end_turn(&mut self) -> Result<StartTurnMessage, Error> {
        use self::Team::*;
        use self::Planet::*;

        self.player_to_move = match self.player_to_move {
            Player { team: Red, planet: Earth } => Player::new(Blue, Earth),
            Player { team: Blue, planet: Earth } => Player::new(Red, Mars),
            Player { team: Red, planet: Mars } => Player::new(Blue, Mars),
            Player { team: Blue, planet: Mars } => {
                // This is the last player to move, so we can advance to the next round.
                self.end_round()?;
                Player::new(Red, Earth)
            },
        };

        let player = self.player_to_move;
        let world = self.filter(player);
        let mut stm = StartTurnMessage {
            round: world.round,
            visible_locs: world.my_planet().visible_locs.clone(),
            units_changed: vec![],
            units_vanished: vec![],
            unit_infos_changed: vec![],
            unit_infos_vanished: vec![],
            karbonite_changed: vec![],
            id_generator: world.id_generator.clone(),
            units_in_space_changed: vec![],
            units_in_space_vanished: vec![],
            other_planet_array: vec![], // TODO: communication
            rocket_landings: world.my_team().rocket_landings.clone(),
            research: world.my_team().research.clone(),
            karbonite: world.my_team().karbonite,
        };
        {
            let old_world = self.cached_world.get(&player).unwrap();
            for (id, unit) in world.my_planet().units.iter() {
                if !old_world.my_planet().units.contains_key(&id) ||
                (old_world.my_planet().units.get(&id) != Some(&unit)) {
                    stm.units_changed.push(unit.clone());
                }
            }
            for id in old_world.my_planet().units.keys().into_iter() {
                if !world.my_planet().units.contains_key(&id) {
                    stm.units_vanished.push(*id);
                }
            }
            for (id, unit) in world.my_planet().unit_infos.iter() {
                if !old_world.my_planet().unit_infos.contains_key(&id) ||
                (old_world.my_planet().unit_infos.get(&id) != Some(&unit)) {
                    stm.unit_infos_changed.push(unit.clone());
                }
            }
            for id in old_world.my_planet().unit_infos.keys().into_iter() {
                if !world.my_planet().unit_infos.contains_key(&id) {
                    stm.unit_infos_vanished.push(*id);
                }
            }
            for (id, unit) in world.my_team().units_in_space.iter() {
                if !old_world.my_team().units_in_space.contains_key(&id) ||
                (old_world.my_team().units_in_space.get(&id) != Some(&unit)) {
                    stm.units_in_space_changed.push(unit.clone());
                }
            }
            for id in old_world.my_team().units_in_space.keys().into_iter() {
                if !world.my_team().units_in_space.contains_key(&id) {
                    stm.unit_infos_vanished.push(*id);
                }
            }
            let map = self.starting_map(player.planet);
            for y in 0..map.height {
                for x in 0..map.width {
                    let karbonite = world.my_planet().karbonite[y][x];
                    if karbonite != old_world.my_planet().karbonite[y][x] {
                        let loc = MapLocation::new(player.planet, x as i32, y as i32);
                        stm.karbonite_changed.push((loc, karbonite));
                    }
                }
            }
        }
        self.cached_world.insert(player, world);

        Ok(stm)
    }

    fn end_round(&mut self) -> Result<(), Error> {
        self.round += 1;

        // Update unit cooldowns.
        for unit in &mut self.get_planet_mut(Planet::Earth).units.values_mut() {
            unit.end_round();
        }
        for unit in &mut self.get_planet_mut(Planet::Mars).units.values_mut() {
            unit.end_round();
        }

        // Process ranger snipes.
        self.process_rangers(Planet::Earth);
        self.process_rangers(Planet::Mars);

        // Add produced factory robots to the garrison.
        self.process_factories();

        // Land rockets.
        self.process_rockets(Team::Red)?;
        self.process_rockets(Team::Blue)?;

        // Process any potential asteroid impacts.
        self.process_asteroids();

        // Update the current research and process any completed upgrades.
        self.process_research(Team::Red)?;
        self.process_research(Team::Blue)?;

        Ok(())
    }

    /// Applies a single delta to this GameWorld.
    pub fn apply(&mut self, delta: &Delta) -> Result<(), Error> {
        match *delta {
            Delta::Attack {robot_id, target_unit_id} => self.attack(robot_id, target_unit_id),
            Delta::BeginSnipe {ranger_id, location} => self.begin_snipe(ranger_id, location),
            Delta::Blueprint {worker_id, structure_type, direction} => self.blueprint(worker_id, structure_type, direction),
            Delta::Blink {mage_id, location} => self.blink(mage_id, location),
            Delta::Build {worker_id, blueprint_id} => self.build(worker_id, blueprint_id),
            Delta::Disintegrate {unit_id} => self.disintegrate_unit(unit_id),
            Delta::Harvest {worker_id, direction} => self.harvest(worker_id, direction),
            Delta::Heal {healer_id, target_robot_id} => self.heal(healer_id, target_robot_id),
            Delta::Javelin {knight_id, target_unit_id} => self.javelin(knight_id, target_unit_id),
            Delta::LaunchRocket {rocket_id, location} => self.launch_rocket(rocket_id, location),
            Delta::Load {structure_id, robot_id} => self.load(structure_id, robot_id),
            Delta::Move {robot_id, direction} => self.move_robot(robot_id, direction),
            Delta::Overcharge {healer_id, target_robot_id} => self.overcharge(healer_id, target_robot_id),
            Delta::ProduceRobot {factory_id, robot_type} => self.produce_robot(factory_id, robot_type),
            Delta::QueueResearch {branch} => { self.queue_research(branch); Ok(()) },
            Delta::Repair {worker_id, structure_id} => self.repair(worker_id, structure_id),
            Delta::Replicate {worker_id, direction} => self.replicate(worker_id, direction),
            Delta::ResetResearchQueue => { self.reset_research(); Ok(()) },
            Delta::Unload {structure_id, direction} => self.unload(structure_id, direction),
            Delta::Nothing => Ok(()),
        }
    }

    /// Applies a turn message to this GameWorld, and ends the current turn. Returns
    /// the next player to move, and whether the current round was also ended.
    pub fn apply_turn(&mut self, turn: &TurnMessage) -> Result<StartTurnMessage, Error> {
        for delta in turn.changes.iter() {
            self.apply(delta)?;
        }
        Ok(self.end_turn()?)
    }

    // ************************************************************************
    // ****************************** PLAYER API ******************************
    // ************************************************************************

    /// Applies a start turn message to reflect the changes in the GameWorld
    /// since the player's last turn, but with the player's limited visibility.
    ///
    /// Aside from applying the changes in the message, this function must
    /// also increment the round and reindex units by location.
    pub fn start_turn(&mut self, turn: StartTurnMessage) {
        self.round = turn.round;
        self.my_planet_mut().visible_locs = turn.visible_locs;
        for unit in turn.units_changed {
            self.my_planet_mut().units.insert(unit.id(), unit);
        }
        for unit_id in turn.units_vanished {
            self.my_planet_mut().units.remove(&unit_id);
        }
        for unit in turn.unit_infos_changed {
            self.my_planet_mut().unit_infos.insert(unit.id, unit);
        }
        for unit_id in turn.unit_infos_vanished {
            self.my_planet_mut().unit_infos.remove(&unit_id);
        }
        for (location, karbonite) in turn.karbonite_changed {
            let x = location.x as usize;
            let y = location.y as usize;
            self.my_planet_mut().karbonite[y][x] = karbonite;
        }
        for unit in turn.units_in_space_changed {
            self.my_team_mut().units_in_space.insert(unit.id(), unit);
        }
        for unit_id in turn.units_in_space_vanished {
            self.my_team_mut().units_in_space.remove(&unit_id);
        }
        // TODO: do something with turn.other_planet_array
        self.id_generator = turn.id_generator;
        self.my_team_mut().rocket_landings = turn.rocket_landings;
        self.my_team_mut().research = turn.research;
        self.my_team_mut().karbonite = turn.karbonite;

        let mut units_by_loc = FnvHashMap::default();
        for (id, unit) in self.my_planet().unit_infos.iter() {
            if let OnMap(loc) = unit.location {
                units_by_loc.insert(loc, *id);
            }
        }
        self.my_planet_mut().units_by_loc = units_by_loc;
    }
}

#[cfg(test)]
mod tests {
    use super::*;

    fn _print_visible_locs(locs: &Vec<Vec<bool>>) {
        for bool_row in locs {
            let mut int_row: Vec<u8> = vec![];
            for entry in bool_row {
                int_row.push(*entry as u8);
            }
            println!("{:?}", int_row);
        }
    }

    #[test]
    fn test_all_locations_within() {
        let world = GameWorld::test_world();
        let loc = MapLocation::new(Planet::Earth, 2, 4);
        let locs = world.all_locations_within(loc, 16);
        assert_eq!(locs.len(), 43, "43 locations within 16 distance squared");
        for new_loc in locs {
            assert_lte!(loc.distance_squared_to(new_loc), 16);
        }
        assert_eq!(world.all_locations_within(loc, 0), vec![loc]);
    }

    #[test]
    fn test_end_turn_trivial() {
        let mut world = GameWorld::new(GameMap::test_map());
        let old_worlds = [
            world.cached_world(Player::new(Team::Blue, Planet::Earth)).clone(),
            world.cached_world(Player::new(Team::Red, Planet::Mars)).clone(),
            world.cached_world(Player::new(Team::Blue, Planet::Mars)).clone(),
            world.cached_world(Player::new(Team::Red, Planet::Earth)).clone(),
        ];
        let new_rounds = [1, 1, 1, 2];

        // There should be no changes in each of the first four turns between
        // the initial filtered map and the next turn's filtered map.
        for i in 0..4 {
            let stm = world.end_turn().expect("turn ends OK");
            assert_eq!(stm.round, new_rounds[i]);
            assert_eq!(stm.visible_locs, old_worlds[i].my_planet().visible_locs);
            assert_eq!(stm.units_changed.len(), 0);
            assert_eq!(stm.units_vanished.len(), 0);
            assert_eq!(stm.unit_infos_changed.len(), 0);
            assert_eq!(stm.unit_infos_vanished.len(), 0);
            assert_eq!(stm.karbonite_changed.len(), 0);
            assert_eq!(stm.units_in_space_changed.len(), 0);
            assert_eq!(stm.units_in_space_vanished.len(), 0);
            //assert_eq!(stm.other_planet_array, );  // TODO: communication
            assert_eq!(stm.rocket_landings, old_worlds[i].my_team().rocket_landings);
            assert_eq!(stm.research, old_worlds[i].my_team().research);
            assert_eq!(stm.karbonite, old_worlds[i].my_team().karbonite);
        }
    }

    #[test]
    fn test_filter_visibility() {
        let initial_units_earth = vec![
            Unit::new(1, Team::Red, UnitType::Worker, 0, OnMap(MapLocation::new(Planet::Earth, 0, 0))).unwrap(),
            Unit::new(2, Team::Red, UnitType::Mage, 0, OnMap(MapLocation::new(Planet::Earth, 10, 11))).unwrap(),
            Unit::new(3, Team::Red, UnitType::Rocket, 0, OnMap(MapLocation::new(Planet::Earth, 10, 10))).unwrap(),
            Unit::new(4, Team::Blue, UnitType::Mage, 0, OnMap(MapLocation::new(Planet::Earth, 11, 10))).unwrap(),
            Unit::new(5, Team::Blue, UnitType::Worker, 0, OnMap(MapLocation::new(Planet::Earth, 29, 29))).unwrap(),
        ];

        let mut map = GameMap::test_map();
        map.earth_map = PlanetMap {
            planet: Planet::Earth,
            height: 30,
            width: 30,
            initial_units: initial_units_earth,
            is_passable_terrain: vec![vec![true; 30]; 30],
            initial_karbonite: vec![vec![0; 30]; 30],
        };
        let mut world = GameWorld::new(map);
        let red_world = world.cached_world(Player::new(Team::Red, Planet::Earth)).clone();
        let mut blue_world = world.cached_world(Player::new(Team::Blue, Planet::Earth)).clone();

        // The Devs engine can see all the units.
        assert!(world.unit_controller(1).is_ok());
        assert!(world.unit_controller(2).is_ok());
        assert!(world.unit_controller(3).is_ok());

        // The Blue units are also visible, but the team is not allowed.
        assert_err!(world.unit_controller(4), GameError::TeamNotAllowed);
        assert_err!(world.unit_controller(5), GameError::TeamNotAllowed);

        // The Red Earth engine cannot see 5, which is not in range.
        assert!(red_world.unit_controller(1).is_ok());
        assert!(red_world.unit_controller(2).is_ok());
        assert!(red_world.unit_controller(3).is_ok());
        assert_err!(red_world.unit_controller(4), GameError::TeamNotAllowed);
        assert_err!(red_world.unit_controller(5), GameError::NoSuchUnit);

        // The Blue Earth engine cannot see 1, which is not in range.
        blue_world.start_turn(world.end_turn().expect("turn ends OK"));
        assert_err!(blue_world.unit_controller(1), GameError::NoSuchUnit);
        assert_err!(blue_world.unit_controller(2), GameError::TeamNotAllowed);
        assert_err!(blue_world.unit_controller(3), GameError::TeamNotAllowed);
        assert!(blue_world.unit_controller(4).is_ok());
        assert!(blue_world.unit_controller(5).is_ok());
    }

    #[test]
    fn test_sensing_with_filter() {
        // Create a world with some units on Earth, on Mars, and in space.
        let initial_units_earth = vec![
            Unit::new(1, Team::Red, UnitType::Worker, 0, OnMap(MapLocation::new(Planet::Earth, 9, 10))).unwrap(),
            Unit::new(2, Team::Red, UnitType::Mage, 0, OnMap(MapLocation::new(Planet::Earth, 10, 11))).unwrap(),
            Unit::new(3, Team::Red, UnitType::Rocket, 0, OnMap(MapLocation::new(Planet::Earth, 10, 10))).unwrap(),
            Unit::new(4, Team::Blue, UnitType::Mage, 0, OnMap(MapLocation::new(Planet::Earth, 11, 10))).unwrap(),
            Unit::new(5, Team::Blue, UnitType::Worker, 0, OnMap(MapLocation::new(Planet::Earth, 29, 29))).unwrap(),
        ];
        let mut map = GameMap::test_map();
        map.earth_map = PlanetMap {
            planet: Planet::Earth,
            height: 30,
            width: 30,
            initial_units: initial_units_earth,
            is_passable_terrain: vec![vec![true; 30]; 30],
            initial_karbonite: vec![vec![0; 30]; 30],
        };
        let world = GameWorld::new(map);

        // Red can see 4 units initially on Earth.
        let mut red_world = world.filter(world.player_to_move);
        assert_eq!(red_world.units().len(), 4);

        // After a unit is loaded, it's no longer indexed by location.
        assert!(red_world.load(3, 1).is_ok());
        assert_eq!(red_world.units_by_loc().values().len(), 3);

        // After the rocket launches, it and the garrisoned unit enter space.
        assert!(red_world.launch_rocket(3, MapLocation::new(Planet::Mars, 10, 10)).is_ok());
        assert_eq!(red_world.units().len(), 2);
        assert_eq!(red_world.units_in_space().len(), 2);
        assert_eq!(red_world.units_by_id().values().len(), 2);
        assert_eq!(red_world.units_by_loc().values().len(), 2);

        // Those 4 units are the same units that Red can sense.
        assert!(red_world.can_sense_unit(1));
        assert!(red_world.can_sense_unit(2));
        assert!(red_world.can_sense_unit(3));
        assert!(red_world.can_sense_unit(4));
        assert!(!red_world.can_sense_unit(5));

        // Red can see locations within Unit 2's sensing range.
        let loc_off_map_1 = MapLocation::new(Planet::Mars, 10, 10);
        let loc_off_map_2 = MapLocation::new(Planet::Earth, 2, -2);
        let loc_off_map_3 = MapLocation::new(Planet::Earth, 10, 30);
        let loc_out_of_red_range = MapLocation::new(Planet::Earth, 15, 15);
        let loc_in_red_range = MapLocation::new(Planet::Earth, 14, 14);
        assert!(!red_world.can_sense_location(loc_off_map_1));
        assert!(!red_world.can_sense_location(loc_off_map_2));
        assert!(!red_world.can_sense_location(loc_off_map_3));
        assert!(!red_world.can_sense_location(loc_out_of_red_range));
        assert!(red_world.can_sense_location(loc_in_red_range));

        // Nearby sensing functions should work as expected.
        let red_mage_loc = MapLocation::new(Planet::Earth, 10, 10);
        assert_eq!(red_world.sense_nearby_units(red_mage_loc, 10).len(), 2);
        assert_eq!(red_world.sense_nearby_units_by_team(red_mage_loc, 10, Team::Red).len(), 1);
        assert_eq!(red_world.sense_nearby_units_by_team(red_mage_loc, 10, Team::Blue).len(), 1);
        assert_eq!(red_world.sense_nearby_units_by_type(red_mage_loc, 10, UnitType::Mage).len(), 2);

        // Red cannot see the Blue worker, but it can see the Blue mage.
        assert_err!(red_world.sense_unit_at_location(
            MapLocation::new(Planet::Earth, 29, 29)), GameError::InvalidLocation);
        assert!(red_world.sense_unit_at_location(
            MapLocation::new(Planet::Earth, 11, 10)).unwrap().is_some());
    }

    #[test]
    fn test_unit_disintegrate() {
        let mut world = GameWorld::test_world();
        let loc_a = MapLocation::new(Planet::Earth, 0, 1);
        let loc_b = MapLocation::new(Planet::Earth, 0, 2);
        let id_a = world.create_unit(Team::Red, loc_a, UnitType::Knight).unwrap();
        let id_b = world.create_unit(Team::Blue, loc_b, UnitType::Knight).unwrap();

        // Red can disintegrate a red unit.
        assert!(world.disintegrate_unit(id_a).is_ok());

        // Red cannot disintegrate a blue unit.
        assert_err!(world.disintegrate_unit(id_b), GameError::TeamNotAllowed);

        // But the Dev engine can "destroy" a blue unit if necessary.
        world.destroy_unit(id_b);

        // Either way, no one can disintegrate a unit that does not exist.
        assert_err!(world.disintegrate_unit(id_b), GameError::NoSuchUnit);
    }

    #[test]
    fn test_unit_destroy_with_filter() {
        let mut world = GameWorld::test_world();
        let mut blue_world = world.cached_world(Player::new(Team::Blue, Planet::Earth)).clone();
        let loc_a = MapLocation::new(Planet::Earth, 0, 1);
        let loc_b = MapLocation::new(Planet::Earth, 0, 2);
        let loc_c = MapLocation::new(Planet::Earth, 0, 3);
        let id_a = world.create_unit(Team::Red, loc_a, UnitType::Rocket).unwrap();
        let id_b = world.create_unit(Team::Red, loc_b, UnitType::Knight).unwrap();
        world.create_unit(Team::Blue, loc_c, UnitType::Knight).unwrap();

        // Load the rocket with a unit.
        assert!(world.load(id_a, id_b).is_ok());

        // Filter the world on Blue's turn.
        blue_world.start_turn(world.end_turn().expect("turn ends OK"));

        // Destroy the loaded rocket in the Dev engine.
        assert_eq!(world.my_planet().units.len(), 3);
        assert_eq!(world.my_planet().unit_infos.len(), 3);
        assert_eq!(world.my_planet().units_by_loc.len(), 2);
        world.destroy_unit(id_a);
        assert_eq!(world.my_planet().units.len(), 1);
        assert_eq!(world.my_planet().unit_infos.len(), 1);
        assert_eq!(world.my_planet().units_by_loc.len(), 1);

        // Destroy the loaded rocket in the Blue engine.
        assert_eq!(blue_world.my_planet().units.len(), 1);
        assert_eq!(blue_world.my_planet().unit_infos.len(), 2);
        assert_eq!(blue_world.my_planet().units_by_loc.len(), 2);
        blue_world.destroy_unit(id_a);
        assert_eq!(blue_world.my_planet().units.len(), 1);
        assert_eq!(blue_world.my_planet().unit_infos.len(), 1);
        assert_eq!(blue_world.my_planet().units_by_loc.len(), 1);
    }

    #[test]
    fn test_unit_create() {
        // Create the game world, and create and add some robots.
        let mut world = GameWorld::test_world();
        let loc_a = MapLocation::new(Planet::Earth, 0, 1);
        let loc_b = MapLocation::new(Planet::Earth, 0, 2);
        let id_a = world.create_unit(Team::Red, loc_a, UnitType::Knight).unwrap();
        let id_b = world.create_unit(Team::Red, loc_b, UnitType::Knight).unwrap();

        // The robots have different IDs.
        assert_ne!(id_a, id_b);

        // Both robots exist and are at the right locations.
        let unit_a = world.my_unit(id_a).unwrap();
        let unit_b = world.my_unit(id_b).unwrap();
        assert_eq!(unit_a.location(), OnMap(loc_a));
        assert_eq!(unit_b.location(), OnMap(loc_b));
    }

    #[test]
    fn test_unit_move() {
        // Create the game world.
        let mut world = GameWorld::test_world();
        let loc_a = MapLocation::new(Planet::Earth, 5, 5);
        let loc_b = MapLocation::new(Planet::Earth, 6, 5);

        // Create and add some robots. B is one square east of A.
        let a = world.create_unit(Team::Red, loc_a, UnitType::Knight).unwrap();
        let b = world.create_unit(Team::Red, loc_b, UnitType::Knight).unwrap();

        // Robot A cannot move east, as this is where B is. However,
        // it can move northeast.
        assert![world.is_move_ready(a)];
        assert![!world.can_move(a, Direction::East)];
        assert![world.can_move(a, Direction::Northeast)];
        world.move_robot(a, Direction::Northeast).unwrap();

        // A is now one square north of B. B cannot move north to
        // A's new location, but can move west to A's old location.
        assert![world.is_move_ready(b)];
        assert![!world.can_move(b, Direction::North)];
        assert![world.can_move(b, Direction::West)];
        world.move_robot(b, Direction::West).unwrap();

        // A robot cannot move again until its cooldowns are reset.
        assert![!world.is_move_ready(a)];
        assert![world.can_move(a, Direction::South)];
        assert![world.move_robot(a, Direction::South).is_err()];
        assert![world.end_round().is_ok()];

        // Finally, let's test that A cannot move back to its old square.
        assert![world.is_move_ready(a)];
        assert![!world.can_move(a, Direction::Southwest)];
        assert![world.can_move(a, Direction::South)];
        world.move_robot(a, Direction::South).unwrap();
    }

    #[test]
    fn test_knight_javelin() {
        // Create the game world.
        let mut world = GameWorld::test_world();

        // Unlock knight's javelin ability through research.
        let unlock_level = 3;
        let rounds = 200;

        for _ in 0..unlock_level {
            let my_research = world.my_research_mut();
            assert!(my_research.add_to_queue(&Branch::Knight));
            for _ in 0..rounds {
                assert!(my_research.end_round().is_ok());
            }
        }

        // Create knight and target robots
        let loc_a = MapLocation::new(Planet::Earth, 0, 0);
        let loc_b = MapLocation::new(Planet::Earth, 0, 1);
        let loc_c = MapLocation::new(Planet::Earth, 0, 20);
        let knight = world.create_unit(Team::Red, loc_a, UnitType::Knight).unwrap();
        let robot_a = world.create_unit(Team::Red, loc_b, UnitType::Knight).unwrap();
        let robot_b = world.create_unit(Team::Red, loc_c, UnitType::Knight).unwrap();
    
        // Knight Javelin is ready
        assert!(world.is_javelin_ready(knight));

        // Knight should not be able to javelin target outside of range
        assert!(!world.can_javelin(knight, robot_b));

        // Knight should be able to javelin target within range
        assert!(world.can_javelin(knight, robot_a));

        // Javelin target. 
        let robot_max_health = 250;
        let robot_damaged_health = 150; 
        assert_eq!(world.get_unit(robot_a).unwrap().health(), robot_max_health);
        assert!(world.javelin(knight, robot_a).is_ok());
        assert_eq!(world.get_unit(robot_a).unwrap().health(), robot_damaged_health);
        assert!(!world.is_javelin_ready(knight));
    }

    #[test]
    fn test_mage_blink() {
        // Create the game world.
        let mut world = GameWorld::test_world();

        // Unlock mage's blink ability through research.
        let unlock_level = 4;
        let rounds = 200;

        for _ in 0..unlock_level {
            let my_research = world.my_research_mut();
            assert!(my_research.add_to_queue(&Branch::Mage));
            for _ in 0..rounds {
                assert!(my_research.end_round().is_ok());
            }
        }

        // Create mage.
        let loc_a = MapLocation::new(Planet::Earth, 0, 0);
        let loc_b = MapLocation::new(Planet::Earth, 0, 1);
        let loc_c = MapLocation::new(Planet::Earth, 0, 20);
        let mage = world.create_unit(Team::Red, loc_a, UnitType::Mage).unwrap();
        
        // Mage blink is ready.
        assert!(world.is_blink_ready(mage));

        // Mage should not be able to blink to target location outside of range.
        assert!(!world.can_blink(mage, loc_c));

        // Mage should be able to blink to target location within range.
        assert!(world.can_blink(mage, loc_b));

        // Blink moves mage to new location.
        assert_eq!(world.get_unit(mage).unwrap().location(), OnMap(loc_a));
        assert!(world.blink(mage, loc_b).is_ok());
        assert_eq!(world.get_unit(mage).unwrap().location(), OnMap(loc_b));
        assert!(!world.is_blink_ready(mage));
    }

    #[test]
    fn test_ranger_snipe() {
        // Create the game world.
        let mut world = GameWorld::test_world();

        // Unlock mage's blink ability through research.
        let unlock_level = 3;
        let rounds = 200;

        for _ in 0..unlock_level {
            let my_research = world.my_research_mut();
            assert!(my_research.add_to_queue(&Branch::Ranger));
            for _ in 0..rounds {
                assert!(my_research.end_round().is_ok());
            }
        }

        // Create ranger and target robot.
        let loc_a = MapLocation::new(Planet::Earth, 0, 0);
        let loc_b = MapLocation::new(Planet::Earth, 0, 1);
        let loc_c = MapLocation::new(Planet::Mars, 0, 20);
        let ranger = world.create_unit(Team::Red, loc_a, UnitType::Ranger).unwrap();
        let robot = world.create_unit(Team::Red, loc_b,UnitType::Knight).unwrap();
        // Ranger should not be able to snipe target location on a different planet.
        assert!(world.begin_snipe(ranger, loc_c).is_err());

        // Ranger begins to snipe a location.
        assert!(world.begin_snipe(ranger, loc_b).is_ok());

        // Enough rounds pass where Ranger's snipe is processed
        let rounds = 200;
        for _ in 0..rounds {
            assert!(world.end_round().is_ok());
        }
        
        // Robot at sniped location should take damage
        let robot_damaged_health = 180;
        assert_eq!(world.get_unit(robot).unwrap().health(), robot_damaged_health);
    }

    #[test]
    fn test_healer_overcharge() {
        // Create the game world.
        let mut world = GameWorld::test_world();

        // Unlock healer's overcharge ability through research.
        let unlock_level = 3;
        let rounds = 200;

        for _ in 0..unlock_level {
            let my_research = world.my_research_mut();
            assert!(my_research.add_to_queue(&Branch::Healer));
            for _ in 0..rounds {
                assert!(my_research.end_round().is_ok());
            }
        }

        // Unlock robot's ability through research.
        let unlock_level = 3;
        let rounds = 200;

        for _ in 0..unlock_level {
            let my_research = world.my_research_mut();
            assert!(my_research.add_to_queue(&Branch::Knight));
            for _ in 0..rounds {
                assert!(my_research.end_round().is_ok());
            }
        }

        // Create healer and target robots.
        let loc_a = MapLocation::new(Planet::Earth, 0, 0);
        let loc_b = MapLocation::new(Planet::Earth, 0, 1);
        let loc_c = MapLocation::new(Planet::Earth, 0, 20);
        let healer = world.create_unit(Team::Red, loc_a, UnitType::Healer).unwrap();
        let robot_a = world.create_unit(Team::Red, loc_b, UnitType::Knight).unwrap();
        let robot_b = world.create_unit(Team::Red, loc_c, UnitType::Knight).unwrap();

        // Healer overcharge is ready.
        assert!(world.is_overcharge_ready(healer));

        // Healer should not be able to overcharge target robot outside of range.
        assert!(!world.can_overcharge(healer, robot_b));
        
        // Healer should be able to overcharge target robot within range.
        assert!(world.can_overcharge(healer, robot_a));

        // Robot uses ability.
        let loc_d = MapLocation::new(Planet::Earth, 0, 2);
        assert!(world.move_to(robot_b, loc_d).is_ok());
        assert!(world.javelin(robot_a, robot_b).is_ok());
        assert!(!world.get_unit(robot_a).unwrap().is_ability_ready().unwrap());


        // Healer uses overcharge to reset robot's ablity cooldown
        assert!(world.overcharge(healer, robot_a).is_ok());
        assert!(world.get_unit(robot_a).unwrap().is_ability_ready().unwrap());
    }

    #[test]
    fn test_rocket_success() {
        // Create the game world.
        let mut world = GameWorld::test_world();
        let earth_loc = MapLocation::new(Planet::Earth, 5, 5);
        let mars_loc = MapLocation::new(Planet::Mars, 5, 5);
        let rocket = world.create_unit(Team::Red, earth_loc, UnitType::Rocket).unwrap();

        // Create units around the target location.
        let mut earth_bystanders: Vec<UnitID> = vec![];
        let mut mars_bystanders: Vec<UnitID> = vec![];
        for direction in Direction::all() {
            earth_bystanders.push(world.create_unit(Team::Red, earth_loc.add(direction), UnitType::Knight).unwrap());
            mars_bystanders.push(world.create_unit(Team::Red, mars_loc.add(direction), UnitType::Knight).unwrap());
        }

        // Launch the rocket.
        assert![world.can_launch_rocket(rocket, mars_loc)];
        world.launch_rocket(rocket, mars_loc).unwrap();
        assert_eq![world.my_unit(rocket).unwrap().location(), InSpace];
        let damaged_knight_health = 200;
        for id in earth_bystanders.iter() {
            assert_eq![world.my_unit(*id).unwrap().health(), damaged_knight_health];
        }

        // Go forward two turns so that we're on Mars.
        assert![world.end_turn().is_ok()];
        assert![world.end_turn().is_ok()];

        // Force land the rocket.
        world.land_rocket(rocket, mars_loc).unwrap();
        assert_eq![world.my_unit(rocket).unwrap().location(), OnMap(mars_loc)];
            for id in mars_bystanders.iter() {
            assert_eq![world.my_unit(*id).unwrap().health(), damaged_knight_health];
        }
    }

    #[test]
    fn test_rocket_failure() {
        // Create the game world.
        let mut world = GameWorld::test_world();
        let earth_loc_a = MapLocation::new(Planet::Earth, 0, 0);
        let earth_loc_b = MapLocation::new(Planet::Earth, 0, 2);
        let mars_loc_off_map = MapLocation::new(Planet::Mars, 10000, 10000);
        let mars_loc_impassable = MapLocation::new(Planet::Mars, 0, 0);
        world.planet_maps.get_mut(&Planet::Mars).unwrap().is_passable_terrain[0][0] = false;
        let mars_loc_knight = MapLocation::new(Planet::Mars, 0, 1);
        let mars_loc_factory = MapLocation::new(Planet::Mars, 0, 2);
        let rocket_a = world.create_unit(Team::Red, earth_loc_a, UnitType::Rocket).unwrap();
        let rocket_b = world.create_unit(Team::Red, earth_loc_b, UnitType::Rocket).unwrap();
        let knight = world.create_unit(Team::Blue, mars_loc_knight, UnitType::Knight).unwrap();
        let factory = world.create_unit(Team::Blue, mars_loc_factory, UnitType::Factory).unwrap();

        // Failed launches.
        assert![!world.can_launch_rocket(rocket_a, earth_loc_b)];
        assert_err![world.launch_rocket(rocket_a, earth_loc_b), GameError::SamePlanet];
        assert![!world.can_launch_rocket(rocket_a, mars_loc_off_map)];
        assert_err![world.launch_rocket(rocket_a, mars_loc_off_map), GameError::InvalidLocation];
        assert![!world.can_launch_rocket(rocket_a, mars_loc_impassable)];
        assert_err![world.launch_rocket(rocket_a, mars_loc_impassable), GameError::LocationNotEmpty];

        // Rocket landing on a robot should destroy the robot.
        assert![world.can_launch_rocket(rocket_a, mars_loc_knight)];
        assert![world.launch_rocket(rocket_a, mars_loc_knight).is_ok()];
        assert![world.end_turn().is_ok()];
        assert![world.end_turn().is_ok()];
        assert![world.land_rocket(rocket_a, mars_loc_knight).is_ok()];
        assert![world.my_unit(rocket_a).is_ok()];
        assert![world.end_turn().is_ok()];
        assert_err![world.my_unit(knight), GameError::NoSuchUnit];

        // Launch the rocket on Earth.
        assert![world.end_turn().is_ok()];
        assert![world.can_launch_rocket(rocket_b, mars_loc_factory)];
        assert![world.launch_rocket(rocket_b, mars_loc_factory).is_ok()];

        // Go forward two turns so that we're on Mars.
        assert![world.end_turn().is_ok()];
        assert![world.end_turn().is_ok()];

        // Rocket landing on a factory should destroy both units.
        assert![world.land_rocket(rocket_b, mars_loc_factory).is_ok()];
        assert_err![world.my_unit(rocket_b), GameError::NoSuchUnit];
        assert_err![world.my_unit(factory), GameError::NoSuchUnit];
    }

    #[test]
    fn test_rocket_load() {
        // Create the game world and the rocket for this test.
        let mut world = GameWorld::test_world();
        let takeoff_loc = MapLocation::new(Planet::Earth, 10, 10);        
        let rocket = world.create_unit(Team::Red, takeoff_loc, UnitType::Rocket).unwrap();

        // Correct loading.
        let valid_boarder = world.create_unit(Team::Red, takeoff_loc.add(Direction::North), UnitType::Knight).unwrap();
        assert![world.can_load(rocket, valid_boarder)];
        assert![world.load(rocket, valid_boarder).is_ok()];
        assert_eq![world.my_unit(valid_boarder).unwrap().location(), InGarrison(rocket)];

        // Boarding fails when too far from the rocket.
        let invalid_boarder_too_far = world.create_unit(Team::Red, takeoff_loc.add(Direction::North).add(Direction::North), UnitType::Knight).unwrap();
        assert![!world.can_load(rocket, valid_boarder)];
        assert_err![world.load(rocket, invalid_boarder_too_far), GameError::OutOfRange];

        // Boarding fails when the robot has already moved.
        assert![world.move_robot(invalid_boarder_too_far, Direction::South).is_ok()];
        let invalid_boarder_already_moved = invalid_boarder_too_far;
        assert![!world.is_move_ready(invalid_boarder_already_moved)];
        assert![!world.can_load(rocket, invalid_boarder_already_moved)];
        assert_err![world.load(rocket, invalid_boarder_already_moved), GameError::Overheated];

        // Factories and rockets cannot board rockets.
        let invalid_boarder_factory = world.create_unit(Team::Red, takeoff_loc.add(Direction::Southeast), UnitType::Factory).unwrap();
        assert![!world.can_load(rocket, invalid_boarder_factory)];
        assert_err![world.load(rocket, invalid_boarder_factory), GameError::InappropriateUnitType];
        let invalid_boarder_rocket = world.create_unit(Team::Red, takeoff_loc.add(Direction::South), UnitType::Rocket).unwrap();
        assert![!world.can_load(rocket, invalid_boarder_rocket)];
        assert_err![world.load(rocket, invalid_boarder_rocket), GameError::InappropriateUnitType];

        // Rockets can be loaded up to their capacity...
        for _ in 1..8 {
            let valid_extra_boarder = world.create_unit(Team::Red, takeoff_loc.add(Direction::East), UnitType::Knight).unwrap();
            assert![world.can_load(rocket, valid_extra_boarder)];
            assert![world.load(rocket, valid_extra_boarder).is_ok()];
        }

        // ... but not beyond their capacity.
        let invalid_boarder_rocket_full = world.create_unit(Team::Red, takeoff_loc.add(Direction::East), UnitType::Knight).unwrap();
        assert![!world.can_load(rocket, invalid_boarder_rocket_full)];
        assert_err![world.load(rocket, invalid_boarder_rocket_full), GameError::NotEnoughSpace];

        // A unit should not be able to board another team's rocket.
        let blue_takeoff_loc = MapLocation::new(Planet::Earth, 5, 5);
        let blue_rocket = world.create_unit(Team::Blue, blue_takeoff_loc, UnitType::Rocket).unwrap();
        let invalid_boarder_wrong_team = world.create_unit(Team::Red, blue_takeoff_loc.add(Direction::North), UnitType::Knight).unwrap();
        assert![!world.can_load(blue_rocket, invalid_boarder_wrong_team)];
        assert_err![world.load(blue_rocket, invalid_boarder_wrong_team), GameError::TeamNotAllowed];
    }

    #[test]
    fn test_rocket_unload() {
        // Create the game world and the rocket for this test.
        let mut world = GameWorld::test_world();
        let takeoff_loc = MapLocation::new(Planet::Earth, 10, 10);        
        let rocket = world.create_unit(Team::Red, takeoff_loc, UnitType::Rocket).unwrap();
        
        // Load the rocket with robots.
        for _ in 0..2 {
            let robot = world.create_unit(Team::Red, takeoff_loc.add(Direction::North), UnitType::Knight).unwrap();
            assert![world.can_load(rocket, robot)];
            assert![world.load(rocket, robot).is_ok()];
        }

        // Fly the rocket to Mars.
        let landing_loc = MapLocation::new(Planet::Mars, 0, 0);
        assert![world.launch_rocket(rocket, landing_loc).is_ok()];

        // Go forward two turns so that we're on Mars.
        assert![world.end_turn().is_ok()];
        assert![world.end_turn().is_ok()];
        assert![world.land_rocket(rocket, landing_loc).is_ok()];

        // Cannot unload in the same round. But can after one turn.
        assert![!world.can_unload(rocket, Direction::North)];
        assert_err![world.unload(rocket, Direction::North), GameError::Overheated];
        assert![world.end_round().is_ok()];

        // Correct unloading.
        assert![world.can_unload(rocket, Direction::North)];
        assert![world.unload(rocket, Direction::North).is_ok()];

        // Cannot unload into an occupied square.
        assert![!world.can_unload(rocket, Direction::North)];
        assert![world.unload(rocket, Direction::North).is_err()];

        // Cannot unload into an impassable square.
        world.planet_maps.get_mut(&Planet::Mars).unwrap().is_passable_terrain[0][1] = false;
        assert![!world.can_unload(rocket, Direction::East)];
        assert_err![world.unload(rocket, Direction::East), GameError::LocationNotEmpty];

        // Error unloading off the map.
        assert![!world.can_unload(rocket, Direction::South)];
        assert_err![world.unload(rocket, Direction::South), GameError::InvalidLocation];

        // Error unloading not a rocket.
        let robot_loc = MapLocation::new(Planet::Mars, 10, 10);
        let robot = world.create_unit(Team::Red, robot_loc, UnitType::Mage).unwrap();
        assert![!world.can_unload(robot, Direction::East)];
        assert_err![world.unload(robot, Direction::East), GameError::InappropriateUnitType];

        // Correct unloading, again.
        world.planet_maps.get_mut(&Planet::Mars).unwrap().is_passable_terrain[0][1] = true;
        assert![world.can_unload(rocket, Direction::East)];
        assert![world.unload(rocket, Direction::East).is_ok()];

        // Cannot unload an empty rocket.
        assert![!world.can_unload(rocket, Direction::East)];
        assert_err![world.unload(rocket, Direction::East), GameError::GarrisonEmpty];
    }

    #[test]
    fn test_worker_harvest() {
        // Create the game world, which by default has 10 karbonite everywhere.
        let mut world = GameWorld::test_world();

        // Select a deposit, and test that it can be mined out as expected.
        let deposit = MapLocation::new(Planet::Earth, 0, 0);
        let expected_karbonite = [10, 7, 4, 1, 0];
        let expected_team_karbonite = [100, 103, 106, 109, 110];
        for i in 0..4 {
            let worker = world.create_unit(Team::Red, deposit.add(Direction::North), 
                                                UnitType::Worker).unwrap();
            assert![world.can_harvest(worker, Direction::South)];
            assert_eq![world.karbonite_at(deposit).unwrap(), expected_karbonite[i]];
            assert_eq![world.karbonite(), expected_team_karbonite[i]];
            assert![world.harvest(worker, Direction::South).is_ok()];
            // The robot can no longer harvest, as it has already done so.
            assert![!world.can_harvest(worker, Direction::South)];
            assert_eq![world.karbonite_at(deposit).unwrap(), expected_karbonite[i+1]];
            assert_eq![world.karbonite(), expected_team_karbonite[i+1]];
            world.destroy_unit(worker);
        }

        // The deposit has been mined out, so it cannot be harvested.
        let worker = world.create_unit(Team::Red, deposit.add(Direction::North),
                                            UnitType::Worker).unwrap();
        assert![!world.can_harvest(worker, Direction::South)];

        // Other deposits can still be harvested, including in the robot's own space.
        assert![world.can_harvest(worker, Direction::Center)];

        // Deposits off the edge of the map can obviously not be harvested, but checking
        // this should not error.
        assert![!world.can_harvest(worker, Direction::West)];
    }

    #[test]
    fn test_worker_blueprint_and_build() {
        // Create the game world.
        let mut world = GameWorld::test_world();

        // Select a location to build a factory, and create a worker.
        let factory_loc = MapLocation::new(Planet::Earth, 0, 0);
        let worker_a = world.create_unit(Team::Red, factory_loc.add(Direction::North), UnitType::Worker).unwrap();

        // You cannot blueprint a robot.
        assert![!world.can_blueprint(worker_a, UnitType::Knight, Direction::South)];

        // A factory cannot be blueprinted yet, because there are not enough resources.
        assert![!world.can_blueprint(worker_a, UnitType::Factory, Direction::South)];

        // After adding more resources to the team pool, blueprinting a factory is possible.
        world.get_team_mut(Team::Red).karbonite = 1000;
        assert![world.can_blueprint(worker_a, UnitType::Factory, Direction::South)];

        // However, a factory cannot be blueprinted to the west, as this is off the map.
        assert![!world.can_blueprint(worker_a, UnitType::Factory, Direction::West)];

        assert![world.blueprint(worker_a, UnitType::Factory, Direction::South).is_ok()];
        let factory = world.get_planet_mut(Planet::Earth).units_by_loc[&factory_loc];

        // The factory cannot be built by the same worker, because it has already acted.
        assert![!world.can_build(worker_a, factory)];
        world.destroy_unit(worker_a);

        // It takes 150 build actions, with default research, to complete a factory.
        for i in 0..150 {
            // Create a worker two squares north of the factory blueprint.
            let worker_b = world.create_unit(Team::Red, 
                                             factory_loc.add(Direction::North).add(Direction::North), 
                                             UnitType::Worker).unwrap();

            // The worker is initially too far away to build the factory.
            assert![!world.can_build(worker_b, factory)];
            assert![world.move_robot(worker_b, Direction::South).is_ok()];

            // The worker is now able to build the factory.
            assert![world.can_build(worker_b, factory)];
            assert![world.build(worker_b, factory).is_ok()];
            assert_eq![world.get_unit(factory).unwrap().health(), 255 + 5*i];

            // The worker has already acted, and cannot build again.
            assert![!world.can_build(worker_b, factory)];
            world.destroy_unit(worker_b);
        }
        assert![world.get_unit(factory).unwrap().is_built().unwrap()];

        // Subsequent attempts to build the factory should fail.
        let worker_c = world.create_unit(Team::Red, factory_loc.add(Direction::North), UnitType::Worker).unwrap();
        assert![!world.can_build(worker_c, factory)];
        world.destroy_unit(worker_c);

        // It should not be possible to blueprint a rocket until researching Rocketry.
        let rocket_loc = MapLocation::new(Planet::Earth, 1, 0);
        let worker_d = world.create_unit(Team::Red, rocket_loc.add(Direction::North), UnitType::Worker).unwrap();
        assert![!world.can_blueprint(worker_d, UnitType::Rocket, Direction::South)];

        // Force-research Rocketry.
        assert![world.queue_research(Branch::Rocket)];
        for _ in 0..1000 {
            assert![world.process_research(Team::Red).is_ok()];
        }

        // Rockets can now be built!
        assert![world.can_blueprint(worker_d, UnitType::Rocket, Direction::South)];
        assert![world.blueprint(worker_d, UnitType::Rocket, Direction::South).is_ok()];

        // Blueprinting is never possible on Mars.
        assert![world.end_turn().is_ok()];
        assert![world.end_turn().is_ok()];
        let mars_factory_loc = MapLocation::new(Planet::Mars, 0, 0);
        let worker_e = world.create_unit(Team::Red, mars_factory_loc.add(Direction::North), UnitType::Worker).unwrap();
        assert![!world.can_blueprint(worker_e, UnitType::Factory, Direction::South)];
    }

    #[test]
    fn test_factory_production() {
        let mut world = GameWorld::test_world();
        let loc = MapLocation::new(Planet::Earth, 10, 10);
        let factory = world.create_unit(Team::Red, loc, UnitType::Factory).unwrap();
        let mage_cost = UnitType::Mage.factory_cost().unwrap();

        // The factory can produce a robot only if it's not already busy.
        assert!(world.can_produce_robot(factory, UnitType::Mage));
        assert!(world.produce_robot(factory, UnitType::Mage).is_ok());
        assert!(!world.can_produce_robot(factory, UnitType::Mage));
        assert_err!(world.produce_robot(factory, UnitType::Mage), GameError::FactoryBusy);
        assert_eq!(world.my_team().karbonite, KARBONITE_STARTING - mage_cost);

        // After a few rounds, the mage is added to the world.
        for _ in 0..FACTORY_NUM_ROUNDS {
            assert!(world.end_round().is_ok());
        }
        assert_eq!(world.my_unit(factory).unwrap().garrison().unwrap().len(), 1);
        assert_eq!(world.my_planet().units.len(), 2);
        assert_eq!(world.my_planet().unit_infos.len(), 2);
        assert_eq!(world.my_planet().units_by_loc.len(), 1);

        // Karbonite is a limiting factor for producing robots.
        assert!(world.can_produce_robot(factory, UnitType::Mage));
        world.my_team_mut().karbonite = 0;
        assert!(!world.can_produce_robot(factory, UnitType::Mage));
    }

    #[test]
    fn test_robot_attack_and_heal() {
        let mut world = GameWorld::test_world();
        let ranger = world.create_unit(Team::Red, MapLocation::new(Planet::Earth, 0, 0), UnitType::Ranger).unwrap();
        let worker_in_range = world.create_unit(Team::Red, MapLocation::new(Planet::Earth, 5, 0), UnitType::Worker).unwrap();
        let worker_out_of_range = world.create_unit(Team::Red, MapLocation::new(Planet::Earth, 10, 0), UnitType::Worker).unwrap();

        // The ranger can attack the adjacent worker, but not the non-adjacent worker.
        assert![world.can_attack(ranger, worker_in_range)];
        assert![!world.can_attack(ranger, worker_out_of_range)];
        assert![world.attack(ranger, worker_in_range).is_ok()];

        // The worker should have taken some damage.
        assert_eq![world.get_unit(worker_in_range).unwrap().health(), 30];
        assert_eq![world.get_unit(worker_out_of_range).unwrap().health(), 100];

        // The ranger cannot attack again.
        assert![!world.is_attack_ready(ranger)];
        assert_err![world.attack(ranger, worker_in_range), GameError::Overheated];
        assert![!world.is_attack_ready(ranger)];
        assert![world.can_attack(ranger, worker_in_range)];

        // Create a healer, and use it to heal the worker.
        let healer = world.create_unit(Team::Red, MapLocation::new(Planet::Earth, 5, 1), UnitType::Healer).unwrap();
        assert![world.can_heal(healer, worker_in_range)];
        assert![world.heal(healer, worker_in_range).is_ok()];
        assert_eq![world.get_unit(worker_in_range).unwrap().health(), 40];
    }

    #[test]
    fn test_replicate() {
        let mut world = GameWorld::test_world();
        let worker = world.create_unit(Team::Red, MapLocation::new(Planet::Earth, 0, 0), UnitType::Worker).unwrap();
        let _ = world.create_unit(Team::Blue, MapLocation::new(Planet::Earth, 1, 0), UnitType::Factory).unwrap();

        // The worker cannot replicate to the west, because that space is off the map.
        assert![!world.can_replicate(worker, Direction::West)];
        assert_err![world.replicate(worker, Direction::West), GameError::InvalidLocation];

        // The worker cannot replicate to the east, because that space is obstructed.
        assert![!world.can_replicate(worker, Direction::East)];
        assert_err![world.replicate(worker, Direction::East), GameError::LocationNotEmpty];

        // The worker can replicate to the north.
        assert![world.can_replicate(worker, Direction::North)];
        assert![world.replicate(worker, Direction::North).is_ok()];
        assert_eq![world.karbonite(), 40];

        // The child cannot replicate, because there isn't enough Karbonite.
        let child = world.sense_unit_at_location(MapLocation::new(Planet::Earth, 0, 1)).unwrap().unwrap().id;
        assert![!world.can_replicate(child, Direction::North)];
        assert_err![world.replicate(child, Direction::North), GameError::InsufficientKarbonite];

        // After acquiring more Karbonite, replication is possible.
        world.my_team_mut().karbonite += 1000;
        assert![world.can_replicate(child, Direction::North)];
        assert![world.replicate(child, Direction::North).is_ok()];

        // The child cannot replicate again this round.
        assert![!world.can_replicate(child, Direction::East)];
        assert_err![world.replicate(child, Direction::East), GameError::Overheated];

        // Even after ending the round, the child cannot replicate immediately again.
        assert![world.end_round().is_ok()];
        assert![!world.can_replicate(child, Direction::East)];
        assert_err![world.replicate(child, Direction::East), GameError::Overheated];
    }

    #[test]
    fn test_repair() {
        let mut world = GameWorld::test_world();
        let factory = world.create_unit(Team::Red, MapLocation::new(Planet::Earth, 0, 0), UnitType::Factory).unwrap();
        let worker = world.create_unit(Team::Red, MapLocation::new(Planet::Earth, 1, 0), UnitType::Worker).unwrap();

        // The worker cannot repair the factory, as it is not yet built.
        assert![!world.can_repair(worker, factory)];
        assert_err![world.repair(worker, factory), GameError::StructureNotYetBuilt];

        // After forcibly completing the structure, we damage it.
        world.get_unit_mut(factory).unwrap().be_built(1000).unwrap();
        assert![world.get_unit(factory).unwrap().is_built().unwrap()];
        world.get_unit_mut(factory).unwrap().take_damage(100);
        assert_eq![world.get_unit(factory).unwrap().health(), 900];

        // The factory can now be repaired.
        assert![world.can_repair(worker, factory)];
        assert![world.repair(worker, factory).is_ok()];
        assert_eq![world.get_unit(factory).unwrap().health(), 910];

        // The worker cannot repair again this turn.
        assert![!world.can_repair(worker, factory)];
        assert_err![world.repair(worker, factory), GameError::Overheated];

        // After force-ending the round, the worker can repair again.
        assert![world.end_round().is_ok()];
        assert![world.can_repair(worker, factory)];

        // If the worker moves away, it cannot repair the factory.
        assert![world.move_robot(worker, Direction::East).is_ok()];
        assert![!world.can_repair(worker, factory)];
        assert_err![world.repair(worker, factory), GameError::OutOfRange];
    }

    #[test]
<<<<<<< HEAD
    fn test_ranger_attack_range() {
        let mut world = GameWorld::test_world();
        let ranger = world.create_unit(Team::Red, MapLocation::new(Planet::Earth, 0, 0), UnitType::Ranger).unwrap();
        let too_close = world.create_unit(Team::Blue, MapLocation::new(Planet::Earth, 1, 0), UnitType::Ranger).unwrap();
        let too_far = world.create_unit(Team::Blue, MapLocation::new(Planet::Earth, 10, 0), UnitType::Ranger).unwrap();
        let just_right = world.create_unit(Team::Blue, MapLocation::new(Planet::Earth, 5, 0), UnitType::Ranger).unwrap();

        assert_err![world.attack(ranger, too_close), GameError::OutOfRange];
        assert_err![world.attack(ranger, too_far), GameError::OutOfRange];
        assert![world.attack(ranger, just_right).is_ok()];
=======
    fn test_mage_splash() {
        let mut world = GameWorld::test_world();
        let mage = world.create_unit(Team::Red, MapLocation::new(Planet::Earth, 0, 0), UnitType::Mage).unwrap();
        let mut victims = vec![];
        for x in 1..4 {
            for y in 1..4 {
                victims.push(world.create_unit(Team::Red, MapLocation::new(Planet::Earth, x, y), UnitType::Factory).unwrap());
            }
        }

        // After attacking the middle factory, all factories should be damaged.
        for victim in victims.iter() {
            assert_eq![world.unit_info(*victim).unwrap().health, 250];
        }
        assert![world.attack(mage, victims[4]).is_ok()];
        for victim in victims.iter() {
            assert_eq![world.unit_info(*victim).unwrap().health, 100];
        }
>>>>>>> 5e31608b
    }
}<|MERGE_RESOLUTION|>--- conflicted
+++ resolved
@@ -3031,7 +3031,6 @@
     }
 
     #[test]
-<<<<<<< HEAD
     fn test_ranger_attack_range() {
         let mut world = GameWorld::test_world();
         let ranger = world.create_unit(Team::Red, MapLocation::new(Planet::Earth, 0, 0), UnitType::Ranger).unwrap();
@@ -3042,7 +3041,9 @@
         assert_err![world.attack(ranger, too_close), GameError::OutOfRange];
         assert_err![world.attack(ranger, too_far), GameError::OutOfRange];
         assert![world.attack(ranger, just_right).is_ok()];
-=======
+    }
+  
+    #[test]
     fn test_mage_splash() {
         let mut world = GameWorld::test_world();
         let mage = world.create_unit(Team::Red, MapLocation::new(Planet::Earth, 0, 0), UnitType::Mage).unwrap();
@@ -3061,6 +3062,5 @@
         for victim in victims.iter() {
             assert_eq![world.unit_info(*victim).unwrap().health, 100];
         }
->>>>>>> 5e31608b
     }
 }